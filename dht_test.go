--- conflicted
+++ resolved
@@ -872,28 +872,17 @@
 				req := GetReq{H: HashFromPeerID(h1.nodeID), StatusMask: options.StatusMask, GetMask: options.GetMask}
 				response, err := NewGetAction(req, &options).Do(h2)
 				if err != nil {
-<<<<<<< HEAD
 					//          fmt.Printf("FAIL   : %v couldn't get from %v err: %err\n", h2.nodeID, h1.nodeID, err)
-=======
-					//					fmt.Printf("FAIL   : %v couldn't get from %v err: %err\n", h2.nodeID, h1.nodeID, err)
->>>>>>> 183d0f5a
 				} else {
 					responseStr := fmt.Sprintf("%v", response)
 					pk, _ := h1.agent.PubKey().Bytes()
 					expectedResponseStr := fmt.Sprintf("{{%v} %s [] }", pk, `%%key`)
 					if responseStr == expectedResponseStr {
 						connections += 1
-<<<<<<< HEAD
 						//            fmt.Printf("SUCCESS: %v got from          %v\n", h2.nodeID, h1.nodeID)
 					} else {
 						//            fmt.Printf("Expected:%s\n", expectedResponseStr)
 						//            fmt.Printf("Got     :%s\n", responseStr)
-=======
-						//						fmt.Printf("SUCCESS: %v got from          %v\n", h2.nodeID, h1.nodeID)
-					} else {
-						//						fmt.Printf("Expected:%s\n", expectedResponseStr)
-						//						fmt.Printf("Got     :%s\n", responseStr)
->>>>>>> 183d0f5a
 					}
 				}
 			}
