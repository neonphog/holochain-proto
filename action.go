--- conflicted
+++ resolved
@@ -1745,71 +1745,4 @@
 	response = &r
 
 	return
-<<<<<<< HEAD
-=======
-}
-
-//------------------------------------------------------------
-// ListAdd
-
-type ActionListAdd struct {
-	list PeerList
-}
-
-func NewListAddAction(peerList PeerList) *ActionListAdd {
-	a := ActionListAdd{list: peerList}
-	return &a
-}
-
-func (a *ActionListAdd) Name() string {
-	return "put"
-}
-
-var prefix string = "List add request rejected on warrant failure"
-
-func (a *ActionListAdd) Receive(dht *DHT, msg *Message) (response interface{}, err error) {
-	t := msg.Body.(ListAddReq)
-	a.list.Type = PeerListType(t.ListType)
-	a.list.Records = make([]PeerRecord, 0)
-	var pid peer.ID
-	for _, pStr := range t.Peers {
-		pid, err = peer.IDB58Decode(pStr)
-		if err != nil {
-			return
-		}
-		r := PeerRecord{ID: pid}
-		a.list.Records = append(a.list.Records, r)
-	}
-
-	// validate the warrant sent with the list add request
-	var w Warrant
-	w, err = DecodeWarrant(t.WarrantType, t.Warrant)
-	if err != nil {
-		err = fmt.Errorf("%s: unable to decode warrant (%v)", prefix, err)
-		return
-	}
-
-	err = w.Verify(dht.h)
-	if err != nil {
-		err = fmt.Errorf("%s: %v", prefix, err)
-		return
-	}
-
-	// TODO verify that the warrant, if valid, is sufficient to allow list addition #300
-
-	err = dht.addToList(msg, a.list)
-	if err != nil {
-		return
-	}
-
-	// special case to add blockedlist peers to node cache and delete them from the gossipers list
-	if a.list.Type == BlockedList {
-		for _, node := range a.list.Records {
-			dht.h.node.Block(node.ID)
-			dht.DeleteGossiper(node.ID) // ignore error
-		}
-	}
-	response = DHTChangeOK
-	return
->>>>>>> 0e5fc625
 }