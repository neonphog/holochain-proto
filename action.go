--- conflicted
+++ resolved
@@ -764,22 +764,7 @@
 			err = ErrBundleNotStarted
 			return
 		}
-<<<<<<< HEAD
 		response, err = a.getLocal(bundle.chain)
-=======
-
-		e := *entry.(*GobEntry)
-
-		resp := GetResp{Entry: e}
-		mask := a.options.GetMask
-		resp.EntryType = entryType
-		if (mask & GetMaskEntry) != 0 {
-			resp.Entry = e
-			resp.EntryType = entryType
-		}
-
-		response = resp
->>>>>>> ee136008
 		return
 	}
 	rsp, err := h.dht.Query(a.req.H, GET_REQUEST, a.req)
