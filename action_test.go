--- conflicted
+++ resolved
@@ -184,80 +184,7 @@
 		err := sysValidateEntry(h, HeadersEntryDef, &GobEntry{C: entryStr}, nil)
 		So(err, ShouldBeNil)
 	})
-<<<<<<< HEAD
-
-	Convey("validate del entry should fail if it doesn't match the del entry schema", t, func() {
-		err := sysValidateEntry(h, DelEntryDef, &GobEntry{C: ""}, nil)
-		So(err, ShouldNotBeNil)
-		So(err.Error(), ShouldEqual, "unexpected end of JSON input")
-
-		err = sysValidateEntry(h, DelEntryDef, &GobEntry{C: `{"Fish":2}`}, nil)
-		So(err, ShouldNotBeNil)
-		So(err.Error(), ShouldEqual, "Validation Failed: validator %del failed: object property 'Hash' is required")
-
-		err = sysValidateEntry(h, DelEntryDef, &GobEntry{C: `{"Hash": "not-a-hash"}`}, nil)
-		So(err, ShouldNotBeNil)
-		So(err.Error(), ShouldEqual, "Validation Failed: Error (input isn't valid multihash) when decoding Hash value 'not-a-hash'")
-
-		err = sysValidateEntry(h, DelEntryDef, &GobEntry{C: `{"Hash": 1}`}, nil)
-		So(err, ShouldNotBeNil)
-		So(err.Error(), ShouldEqual, "Validation Failed: validator %del failed: object property 'Hash' validation failed: value is not a string (Kind: float64)")
-
-	})
-
-	Convey("validate del entry should succeed on valid entry", t, func() {
-		err := sysValidateEntry(h, DelEntryDef, &GobEntry{C: `{"Hash": "QmUfY4WeqD3UUfczjdkoFQGEgCAVNf7rgFfjdeTbr7JF1C","Message": "obsolete"}`}, nil)
-		So(err, ShouldBeNil)
-	})
-
-}
-
-func TestSysValidateMod(t *testing.T) {
-	d, _, h := PrepareTestChain("test")
-	defer CleanupTestChain(h, d)
-
-	hash := commit(h, "evenNumbers", "2")
-	_, def, _ := h.GetEntryDef("evenNumbers")
-
-	/* This is actually bogus because it assumes we have the entry type in our chain but
-	           might be in a different chain.
-		Convey("it should check that entry types match on mod", t, func() {
-			a := NewModAction("oddNumbers", &GobEntry{}, hash)
-			err := a.SysValidation(h, def, nil, []peer.ID{h.nodeID})
-			So(err, ShouldEqual, ErrEntryTypeMismatch)
-		})
-	*/
-
-	Convey("it should check that entry isn't linking ", t, func() {
-		a := NewModAction("rating", &GobEntry{}, hash)
-		_, ratingsDef, _ := h.GetEntryDef("rating")
-		err := a.SysValidation(h, ratingsDef, nil, []peer.ID{h.nodeID})
-		So(err, ShouldEqual, ErrModInvalidForLinks)
-	})
-
-	Convey("it should check that entry validates", t, func() {
-		a := NewModAction("evenNumbers", nil, hash)
-		err := a.SysValidation(h, def, nil, []peer.ID{h.nodeID})
-		So(err, ShouldEqual, ErrNilEntryInvalid)
-	})
-
-	Convey("it should check that header isn't missing", t, func() {
-		a := NewModAction("evenNumbers", &GobEntry{}, hash)
-		err := a.SysValidation(h, def, nil, []peer.ID{h.nodeID})
-		So(err, ShouldBeError)
-		So(err, ShouldEqual, ErrModMissingHeader)
-	})
-
-	Convey("it should check that replaces is doesn't make a loop", t, func() {
-		a := NewModAction("evenNumbers", &GobEntry{}, hash)
-		a.header = &Header{EntryLink: hash}
-		err := a.SysValidation(h, def, nil, []peer.ID{h.nodeID})
-		So(err, ShouldBeError)
-		So(err, ShouldEqual, ErrModReplacesHashNotDifferent)
-	})
-
-=======
->>>>>>> d92ada97
+
 }
 
 func TestCheckArgCount(t *testing.T) {
@@ -280,167 +207,4 @@
 		err = checkArgCount(args, 4)
 		So(err, ShouldEqual, ErrWrongNargs)
 	})
-<<<<<<< HEAD
-}
-
-func TestActionGetLocal(t *testing.T) {
-	d, _, h := PrepareTestChain("test")
-	defer CleanupTestChain(h, d)
-
-	hash := commit(h, "secret", "31415")
-
-	Convey("non local get should fail for private entries", t, func() {
-		req := GetReq{H: hash, GetMask: GetMaskEntry}
-		_, err := callGet(h, req, &GetOptions{GetMask: req.GetMask})
-		So(err.Error(), ShouldEqual, "hash not found")
-	})
-
-	Convey("it should fail to get non-existent private local values", t, func() {
-		badHash, _ := NewHash("QmY8Mzg9F69e5P9AoQPYat655HEhc1TVGs11tmfNSzkqh2")
-		req := GetReq{H: badHash, GetMask: GetMaskEntry}
-		_, err := callGet(h, req, &GetOptions{GetMask: req.GetMask, Local: true})
-		So(err.Error(), ShouldEqual, "hash not found")
-	})
-
-	Convey("it should get private local values", t, func() {
-		req := GetReq{H: hash, GetMask: GetMaskEntry}
-		rsp, err := callGet(h, req, &GetOptions{GetMask: req.GetMask, Local: true})
-		So(err, ShouldBeNil)
-		getResp := rsp.(GetResp)
-		So(getResp.Entry.Content().(string), ShouldEqual, "31415")
-	})
-
-	Convey("it should get local bundle values", t, func() {
-		_, err := NewStartBundleAction(0, "myBundle").Call(h)
-		So(err, ShouldBeNil)
-		hash := commit(h, "oddNumbers", "3141")
-		req := GetReq{H: hash, GetMask: GetMaskEntry}
-		_, err = callGet(h, req, &GetOptions{GetMask: req.GetMask, Local: true})
-		So(err, ShouldEqual, ErrHashNotFound)
-		rsp, err := callGet(h, req, &GetOptions{GetMask: req.GetMask, Bundle: true})
-		So(err, ShouldBeNil)
-		getResp := rsp.(GetResp)
-		So(getResp.Entry.Content().(string), ShouldEqual, "3141")
-	})
-}
-
-func TestActionBundle(t *testing.T) {
-	d, _, h := PrepareTestChain("test")
-	defer CleanupTestChain(h, d)
-	Convey("bundle action constructor should set timeout", t, func() {
-		a := NewStartBundleAction(0, "myBundle")
-		So(a.timeout, ShouldEqual, DefaultBundleTimeout)
-		So(a.userParam, ShouldEqual, "myBundle")
-		a = NewStartBundleAction(123, "myBundle")
-		So(a.timeout, ShouldEqual, 123)
-	})
-
-	Convey("starting a bundle should set the bundle start point", t, func() {
-		c := h.Chain()
-		So(c.BundleStarted(), ShouldBeNil)
-		a := NewStartBundleAction(100, "myBundle")
-		_, err := a.Call(h)
-		So(err, ShouldBeNil)
-		So(c.BundleStarted().idx, ShouldEqual, c.Length()-1)
-	})
-	var hash Hash
-	Convey("commit actions should commit to bundle after it's started", t, func() {
-		So(h.chain.Length(), ShouldEqual, 2)
-		So(h.chain.bundle.chain.Length(), ShouldEqual, 0)
-		hash = commit(h, "oddNumbers", "99")
-
-		So(h.chain.Length(), ShouldEqual, 2)
-		So(h.chain.bundle.chain.Length(), ShouldEqual, 1)
-	})
-	Convey("but those commits should not show in the DHT", t, func() {
-		_, _, _, _, err := h.dht.Get(hash, StatusDefault, GetMaskDefault)
-		So(err, ShouldEqual, ErrHashNotFound)
-	})
-
-	Convey("closing a bundle should commit its entries to the chain", t, func() {
-		So(h.chain.Length(), ShouldEqual, 2)
-		a := &APIFnCloseBundle{commit: true}
-		So(a.commit, ShouldEqual, true)
-		_, err := a.Call(h)
-		So(err, ShouldBeNil)
-		So(h.chain.Length(), ShouldEqual, 3)
-	})
-	Convey("and those commits should now show in the DHT", t, func() {
-		data, _, _, _, err := h.dht.Get(hash, StatusDefault, GetMaskDefault)
-		So(err, ShouldBeNil)
-		var e GobEntry
-		err = e.Unmarshal(data)
-
-		So(e.C, ShouldEqual, "99")
-	})
-
-	Convey("canceling a bundle should not commit entries to chain and should execute the bundleCanceled callback", t, func() {
-		So(h.chain.Length(), ShouldEqual, 3)
-
-		_, err := NewStartBundleAction(0, "debugit").Call(h)
-		So(err, ShouldBeNil)
-		commit(h, "oddNumbers", "7")
-
-		a := &APIFnCloseBundle{commit: false}
-		So(a.commit, ShouldEqual, false)
-		ShouldLog(h.nucleus.alog, func() {
-			_, err = a.Call(h)
-			So(err, ShouldBeNil)
-		}, `debug message during bundleCanceled with reason: userCancel`)
-		So(h.chain.Length(), ShouldEqual, 3)
-		So(h.chain.BundleStarted(), ShouldBeNil)
-	})
-	Convey("canceling a bundle should still commit entries if bundleCanceled returns BundleCancelResponseCommit", t, func() {
-		So(h.chain.Length(), ShouldEqual, 3)
-
-		_, err := NewStartBundleAction(0, "cancelit").Call(h)
-		So(err, ShouldBeNil)
-		commit(h, "oddNumbers", "7")
-		a := &APIFnCloseBundle{commit: false}
-		So(a.commit, ShouldEqual, false)
-		ShouldLog(h.nucleus.alog, func() {
-			_, err = a.Call(h)
-			So(err, ShouldBeNil)
-		}, `debug message during bundleCanceled: canceling cancel!`)
-		So(h.chain.BundleStarted(), ShouldNotBeNil)
-	})
-}
-
-func TestActionSigning(t *testing.T) {
-	d, _, h := PrepareTestChain("test")
-	defer CleanupTestChain(h, d)
-
-	privKey := h.agent.PrivKey()
-	sig, err := privKey.Sign([]byte("3"))
-	if err != nil {
-		panic(err)
-	}
-
-	var b58sig string
-	Convey("sign action should return a b58 encoded signature", t, func() {
-		fn := &APIFnSign{[]byte("3")}
-		result, err := fn.Call(h)
-		So(err, ShouldBeNil)
-		b58sig = result.(string)
-
-		So(b58sig, ShouldEqual, b58.Encode(sig))
-	})
-	var pubKey string
-	pubKey, err = h.agent.EncodePubKey()
-	if err != nil {
-		panic(err)
-	}
-
-	Convey("verify signture action should test a signature", t, func() {
-		fn := &APIFnVerifySignature{b58signature: b58sig, data: string([]byte("3")), b58pubKey: pubKey}
-		result, err := fn.Call(h)
-		So(err, ShouldBeNil)
-		So(result.(bool), ShouldBeTrue)
-		fn = &APIFnVerifySignature{b58signature: b58sig, data: string([]byte("34")), b58pubKey: pubKey}
-		result, err = fn.Call(h)
-		So(err, ShouldBeNil)
-		So(result.(bool), ShouldBeFalse)
-	})
-=======
->>>>>>> d92ada97
 }