// Copyright (C) 2013-2017, The MetaCurrency Project (Eric Harris-Braun, Arthur Brock, et. al.)
// Use of this source code is governed by GPLv3 found in the LICENSE file
//---------------------------------------------------------------------------------------

// Data integrity engine for distributed applications -- a validating monotonic
// DHT "backed" by authoritative hashchains for data provenance.
package holochain

import (
	"bytes"
	"context"
	"encoding/gob"
	"encoding/json"
	"errors"
	"fmt"
	"github.com/google/uuid"
	ic "github.com/libp2p/go-libp2p-crypto"
	peer "github.com/libp2p/go-libp2p-peer"
	. "github.com/metacurrency/holochain/hash"
	mh "github.com/multiformats/go-multihash"
	"github.com/tidwall/buntdb"
	"io"
	"math/rand"
	"os"
	"path/filepath"
	"regexp"
	"strings"
	"time"
)

const (
	// Version is the numeric version number of the holochain library
	Version int = 16

	// VersionStr is the textual version number of the holochain library
	VersionStr string = "16"

	// DefaultSendTimeout a time.Duration to wait by default for send to complete
	DefaultSendTimeout = 3000 * time.Millisecond
)

// Loggers holds the logging structures for the different parts of the system
type Loggers struct {
	App        Logger
	DHT        Logger
	Gossip     Logger
	TestPassed Logger
	TestFailed Logger
	TestInfo   Logger
}

// Config holds the non-DNA configuration for a holo-chain, from config file or environment variables
type Config struct {
	Port            int
	EnableMDNS      bool
	PeerModeAuthor  bool
	PeerModeDHTNode bool
	EnableNATUPnP   bool
	BootstrapServer string
	Loggers         Loggers
}

// Progenitor holds data on the creator of the DNA
type Progenitor struct {
	Identity string
	PubKey   []byte
}

// Holochain struct holds the full "DNA" of the holochain (all your app code for managing distributed data integrity)
type Holochain struct {
	//---- lowercase private values not serialized; initialized on Load
	nodeID           peer.ID // this is hash of the public key of the id and acts as the node address
	nodeIDStr        string  // this is just a cached version of the nodeID B58 string encoded
	dnaHash          Hash
	agentHash        Hash
	agentTopHash     Hash
	rootPath         string
	agent            Agent
	encodingFormat   string
	hashSpec         HashSpec
	Config           Config
	dht              *DHT
	nucleus          *Nucleus
	node             *Node
	chain            *Chain // This node's local source chain
	bridgeDB         *buntdb.DB
	validateProtocol *Protocol
	gossipProtocol   *Protocol
	actionProtocol   *Protocol
	asyncSends       chan error
}

func (h *Holochain) Nucleus() (n *Nucleus) {
	return h.nucleus
}

func (h *Holochain) Chain() (n *Chain) {
	return h.chain
}

func (h *Holochain) Name() string {
	return h.nucleus.dna.Name
}

var debugLog Logger
var infoLog Logger
var SendTimeoutErr = errors.New("send timeout")

// Debug sends a string to the standard debug log
func Debug(m string) {
	debugLog.Log(m)
}

// Debugf sends a formatted string to the standard debug log
func Debugf(m string, args ...interface{}) {
	debugLog.Logf(m, args...)
}

// Info sends a string to the standard info log
func Info(m string) {
	infoLog.Log(m)
}

// Infof sends a formatted string to the standard info log
func Infof(m string, args ...interface{}) {
	infoLog.Logf(m, args...)
}

// DebuggingRequestedViaEnv determines whether an environment var was set to enable or disable debugging
func DebuggingRequestedViaEnv() (val, yes bool) {
	return envBoolRequest("HCDEBUG")
}

func envBoolRequest(env string) (val, yes bool) {
	str := strings.ToLower(os.Getenv(env))
	yes = str != ""
	if yes {
		val = str == "true" || str == "1"
	}
	return
}

var _holochainInitialized bool

// InitializeHolochain setup function that must be called once at startup
// by the application that uses this holochain library
func InitializeHolochain() {
	// this should only run once
	if !_holochainInitialized {
		gob.Register(Header{})
		gob.Register(AgentEntry{})
		gob.Register(Hash{})
		gob.Register(PutReq{})
		gob.Register(GetReq{})
		gob.Register(GetResp{})
		gob.Register(ModReq{})
		gob.Register(DelReq{})
		gob.Register(LinkReq{})
		gob.Register(LinkQuery{})
		gob.Register(GossipReq{})
		gob.Register(Gossip{})
		gob.Register(ValidateQuery{})
		gob.Register(ValidateResponse{})
		gob.Register(Put{})
		gob.Register(GobEntry{})
		gob.Register(LinkQueryResp{})
		gob.Register(TaggedHash{})
		gob.Register(ErrorResponse{})
		gob.Register(DelEntry{})
		gob.Register(StatusChange{})
		gob.Register(Package{})
		gob.Register(AppMsg{})
		gob.Register(ListAddReq{})
		gob.Register(FindNodeReq{})
		gob.Register(FindNodeResp{})
		gob.Register(PeerInfo{})

		RegisterBultinRibosomes()

		infoLog.New(nil)
		infoLog.Enabled = true
		debugLog.Format = "HC: %{file}.%{line}: %{message}"
		val, yes := DebuggingRequestedViaEnv()
		if yes {
			debugLog.Enabled = val
		}
		debugLog.New(nil)

		rand.Seed(time.Now().Unix()) // initialize global pseudo random generator

		_holochainInitialized = true
	}
}

// ZomePath returns the path to the zome dna data
// @todo sanitize the name value
func (h *Holochain) ZomePath(z *Zome) string {
	return filepath.Join(h.DNAPath(), z.Name)
}

// NewHolochain creates a new holochain structure with a randomly generated ID and default values
func NewHolochain(agent Agent, root string, format string, zomes ...Zome) Holochain {
	u, err := uuid.NewUUID()
	if err != nil {
		panic(err)
	}
	pk, err := agent.PubKey().Bytes()
	if err != nil {
		panic(err)
	}

	dna := DNA{
		UUID:            u,
		RequiresVersion: Version,
		DHTConfig:       DHTConfig{HashType: "sha2-256"},
		Progenitor:      Progenitor{Identity: string(agent.Identity()), PubKey: pk},
		Zomes:           zomes,
	}

	h := Holochain{
		agent:          agent,
		rootPath:       root,
		encodingFormat: format,
	}

	h.nucleus = NewNucleus(&h, &dna)

	// once the agent is set up we can calculate the id
	h.nodeID, h.nodeIDStr, err = agent.NodeID()
	if err != nil {
		panic(err)
	}

	h.PrepareHashType()

	return h
}

// Agent exposes the agent element
func (h *Holochain) Agent() Agent {
	return h.agent
}

// NodeIDStr exposes the agent element
func (h *Holochain) NodeIDStr() string {
	return h.nodeIDStr
}

// PrepareHashType makes sure the given string is a correct multi-hash and stores
// the code and length to the Holochain struct
func (h *Holochain) PrepareHashType() (err error) {
	c, ok := mh.Names[h.nucleus.dna.DHTConfig.HashType]
	if !ok {
		return fmt.Errorf("Unknown hash type: %s", h.nucleus.dna.DHTConfig.HashType)
	}
	h.hashSpec.Code = c
	h.hashSpec.Length = -1
	return
}

// createNode creates a network node based on the current agent and port data
func (h *Holochain) createNode() (err error) {
<<<<<<< HEAD
	listenaddr := fmt.Sprintf("/ip4/127.0.0.1/tcp/%d", h.Config.Port)
	h.node, err = NewNode(listenaddr, h.dnaHash.String(), h.Agent().(*LibP2PAgent))
=======
	listenaddr := fmt.Sprintf("/ip4/0.0.0.0/tcp/%d", h.Config.Port)
	h.node, err = NewNode(listenaddr, h.dnaHash.String(), h.Agent().(*LibP2PAgent), h.Config.EnableNATUPnP)
>>>>>>> 6966a9ee
	return
}

// Prepare sets up a holochain to run by:
// loading the schema validators, setting up a Network node and setting up the DHT
func (h *Holochain) Prepare() (err error) {
	Debugf("Preparing %v", h.dnaHash)

	err = h.nucleus.dna.check()
	if err != nil {
		return
	}

	if err = h.PrepareHashType(); err != nil {
		return
	}

	h.asyncSends = make(chan error, 10)

	err = h.createNode()
	if err != nil {
		return
	}

	h.dht = NewDHT(h)
	h.nucleus.h = h

	var peerList PeerList
	peerList, err = h.dht.getList(BlockedList)
	if err != nil {
		return err
	}

	h.node.InitBlockedList(peerList)
	return
}

// Activate fires up the holochain node, starting node discovery and protocols
func (h *Holochain) Activate() (err error) {
	Debugf("Activating  %v", h.dnaHash)

	if h.Config.EnableMDNS {
		err = h.node.EnableMDNSDiscovery(h, time.Second)
		if err != nil {
			return
		}
	}
	if h.Config.BootstrapServer != "" {
		e := h.BSpost()
		if e != nil {
			h.dht.dlog.Logf("error in BSpost: %s", e.Error())
		}
		e = h.BSget()
		if e != nil {
			h.dht.dlog.Logf("error in BSget: %s", e.Error())
		}
	}
	if h.Config.PeerModeDHTNode {
		if err = h.dht.Start(); err != nil {
			return
		}

	}
	if h.Config.PeerModeAuthor {
		if err = h.nucleus.Start(); err != nil {
			return
		}
	}
	return
}

// RootPath returns a holochain root path
func (h *Holochain) RootPath() string {
	return h.rootPath
}

// UIPath returns a holochain UI path
func (h *Holochain) UIPath() string {
	return filepath.Join(h.rootPath, ChainUIDir)
}

// DBPath returns a holochain DB path
func (h *Holochain) DBPath() string {
	return filepath.Join(h.rootPath, ChainDataDir)
}

// DNAPath returns a holochain DNA path
func (h *Holochain) DNAPath() string {
	return filepath.Join(h.rootPath, ChainDNADir)
}

// TestPath returns the path to a holochain's test directory
func (h *Holochain) TestPath() string {
	return filepath.Join(h.rootPath, ChainTestDir)
}

// DNAHash returns the hash of the DNA entry which is also the holochain ID
func (h *Holochain) DNAHash() (id Hash) {
	return h.dnaHash.Clone()
}

// AgentHash returns the hash of the Agent entry
func (h *Holochain) AgentHash() (id Hash) {
	return h.agentHash.Clone()
}

// AgentHash returns the hash of the Agent entry
func (h *Holochain) AgentTopHash() (id Hash) {
	return h.agentTopHash.Clone()
}

// Top returns a hash of top header or err if not yet defined
func (h *Holochain) Top() (top Hash, err error) {
	tp := h.chain.Hashes[len(h.chain.Hashes)-1]
	top = tp.Clone()
	return
}

// Started returns true if the chain has been gened
func (h *Holochain) Started() bool {
	return h.DNAHash().String() != ""
}

// AddAgentEntry adds a new sys entry type setting the current agent data (identity and key)
func (h *Holochain) AddAgentEntry(revocation Revocation) (headerHash, agentHash Hash, err error) {
	var entry AgentEntry

	entry, err = h.agent.AgentEntry(revocation)
	if err != nil {
		return
	}
	e := GobEntry{C: entry}

	var agentHeader *Header
	headerHash, agentHeader, err = h.NewEntry(time.Now(), AgentEntryType, &e)
	if err != nil {
		return
	}
	agentHash = agentHeader.EntryLink
	return
}

// GenChain establishes a holochain instance by creating the initial genesis entries in the chain
// It assumes a properly set up .holochain sub-directory with a config file and keys for signing.
func (h *Holochain) GenChain() (headerHash Hash, err error) {

	if h.Started() {
		err = mkErr("chain already started")
		return
	}

	defer func() {
		if err != nil {
			panic("cleanup after failed gen not implemented!  Error was: " + err.Error())
		}
	}()

	var buf bytes.Buffer
	err = h.EncodeDNA(&buf)

	e := GobEntry{C: buf.Bytes()}

	var dnaHeader *Header
	_, dnaHeader, err = h.NewEntry(time.Now(), DNAEntryType, &e)
	if err != nil {
		return
	}

	h.dnaHash = dnaHeader.EntryLink.Clone()

	var agentHash Hash
	headerHash, agentHash, err = h.AddAgentEntry(nil) // revocation is empty on initial Gen
	if err != nil {
		return
	}

	h.agentHash = agentHash
	h.agentTopHash = agentHash

	if err = WriteFile([]byte(h.dnaHash.String()), h.rootPath, DNAHashFileName); err != nil {
		return
	}

	if err = h.Prepare(); err != nil {
		return
	}

	err = h.dht.SetupDHT()
	if err != nil {
		return
	}

	err = h.nucleus.RunGenesis()
	if err != nil {
		return
	}

	return
}

func initLogger(l *Logger, envOverride string, writer io.Writer) (err error) {
	if err = l.New(writer); err != nil {
		return
	}
	d := os.Getenv(envOverride)
	switch d {
	case "true":
		fallthrough
	case "TRUE":
		fallthrough
	case "1":
		Debugf("Using environment variable (%s) to enable log", envOverride)
		l.Enabled = true
	case "false":
		fallthrough
	case "FALSE":
		fallthrough
	case "0":
		Debugf("Using environment variable (%s) to disable log", envOverride)
		l.Enabled = false
	}
	return
}

// SetupLogging initializes loggers as configured by the config file and environment variables
func (h *Holochain) SetupLogging() (err error) {
	if err = initLogger(&h.Config.Loggers.App, "HCLOG_APP_ENABLE", nil); err != nil {
		return
	}
	if err = initLogger(&h.Config.Loggers.DHT, "HCLOG_DHT_ENABLE", nil); err != nil {
		return
	}
	if err = initLogger(&h.Config.Loggers.Gossip, "HCLOG_GOSSIP_ENABLE", nil); err != nil {
		return
	}
	if err = h.Config.Loggers.TestPassed.New(nil); err != nil {
		return
	}
	if err = h.Config.Loggers.TestFailed.New(os.Stderr); err != nil {
		return
	}
	if err = h.Config.Loggers.TestInfo.New(nil); err != nil {
		return
	}
	val := os.Getenv("HCLOG_PREFIX")
	if val != "" {
		Debugf("Using environment variable to set log prefix to: %s", val)
		h.Config.Loggers.App.SetPrefix(val)
		h.Config.Loggers.DHT.SetPrefix(val)
		h.Config.Loggers.Gossip.SetPrefix(val)
		h.Config.Loggers.TestPassed.SetPrefix(val)
		h.Config.Loggers.TestFailed.SetPrefix(val)
		h.Config.Loggers.TestInfo.SetPrefix(val)
		debugLog.SetPrefix(val)
		infoLog.SetPrefix(val)
	}
	return
}

// EncodeDNA encodes a holochain's DNA to an io.Writer
func (h *Holochain) EncodeDNA(writer io.Writer) (err error) {
	return Encode(writer, h.encodingFormat, &h.nucleus.dna)
}

// NewEntry adds an entry and it's header to the chain and returns the header and it's hash
func (h *Holochain) NewEntry(now time.Time, entryType string, entry Entry) (hash Hash, header *Header, err error) {
	var l int
	l, hash, header, err = h.chain.PrepareHeader(now, entryType, entry, h.agent.PrivKey(), nil)
	if err == nil {
		err = h.chain.addEntry(l, hash, header, entry)
	}

	if err == nil {
		var e interface{} = entry
		if entryType == DNAEntryType {
			e = "<DNA>"
		}
		Debugf("NewEntry of %s added as: %s (entry: %v)", entryType, header.EntryLink, e)
	} else {
		Debugf("NewEntry of %s failed with: %s (entry: %v)", entryType, err, entry)
	}

	return
}

// Walk takes the argument fn which must be WalkerFn
// Every WalkerFn is of the form:
// func(key *Hash, h *Header, entry interface{}) error
func (h *Holochain) Walk(fn WalkerFn, entriesToo bool) (err error) {
	err = h.chain.Walk(fn)
	return
}

// GetEntryDef returns an EntryDef of the given name
// @TODO this makes the incorrect assumption that entry type strings are unique across zomes
func (h *Holochain) GetEntryDef(t string) (zome *Zome, d *EntryDef, err error) {
	if t == DNAEntryType {
		d = DNAEntryDef
		return
	} else if t == AgentEntryType {
		d = AgentEntryDef
		return
	}
	for _, z := range h.nucleus.dna.Zomes {
		d, err = z.GetEntryDef(t)
		if err == nil {
			zome = &z
			return
		}
	}
	return
}

// Call executes an exposed function
func (h *Holochain) Call(zomeType string, function string, arguments interface{}, exposureContext string) (result interface{}, err error) {
	n, z, err := h.MakeRibosome(zomeType)
	if err != nil {
		return
	}
	fn, err := z.GetFunctionDef(function)
	if err != nil {
		return
	}
	if !fn.ValidExposure(exposureContext) {
		err = errors.New("function not available")
		return
	}
	result, err = n.Call(fn, arguments)
	return
}

// MakeRibosome creates a Ribosome object based on the zome type
func (h *Holochain) MakeRibosome(t string) (r Ribosome, z *Zome, err error) {
	z, err = h.GetZome(t)
	if err != nil {
		return
	}
	r, err = z.MakeRibosome(h)
	return
}

// GetProperty returns the value of a DNA property
func (h *Holochain) GetProperty(prop string) (property string, err error) {
	if prop == ID_PROPERTY || prop == AGENT_ID_PROPERTY || prop == AGENT_NAME_PROPERTY {
		ChangeAppProperty.Log()
	} else {
		property = h.nucleus.dna.Properties[prop]
	}
	return
}

// GetZome returns a zome structure given its name
func (h *Holochain) GetZome(zName string) (z *Zome, err error) {
	for _, zome := range h.nucleus.dna.Zomes {
		if zome.Name == zName {
			z = &zome
			break
		}
	}
	if z == nil {
		err = errors.New("unknown zome: " + zName)
		return
	}
	return
}

// Close releases the resources associated with a holochain
func (h *Holochain) Close() {
	if h.chain.s != nil {
		h.chain.s.Close()
	}
	if h.dht != nil {
		if h.dht.gossiping != nil {
			Debug("Stopping gossiping")
			stop := h.dht.gossiping
			h.dht.gossiping = nil
			stop <- true
		}
		close(h.dht.puts)
		close(h.dht.gchan)
	}
	if h.node != nil {
		h.node.Close()
	}
}

// Reset deletes all chain and dht data and resets data structures
func (h *Holochain) Reset() (err error) {

	h.dnaHash = Hash{}
	h.agentHash = Hash{}
	h.agentTopHash = Hash{}

	if h.chain.s != nil {
		h.chain.s.Close()
	}

	if h.node != nil {
		h.node.Close()
	}

	err = os.RemoveAll(h.DBPath())
	if err != nil {
		return
	}

	if err = os.MkdirAll(h.DBPath(), os.ModePerm); err != nil {
		return
	}
	h.chain, err = NewChainFromFile(h.hashSpec, filepath.Join(h.DBPath(), StoreFileName))
	if err != nil {
		return
	}

	err = os.RemoveAll(filepath.Join(h.rootPath, DNAHashFileName))
	if err != nil {
		panic(err)
	}
	if h.dht != nil {
		close(h.dht.puts)
		close(h.dht.gchan)
	}
	h.dht = NewDHT(h)
	if h.asyncSends != nil {
		close(h.asyncSends)
		h.asyncSends = nil
	}

	return
}

// DHT exposes the DHT structure
func (h *Holochain) DHT() *DHT {
	return h.dht
}

// DHT exposes the Node structure
func (h *Holochain) Node() *Node {
	return h.node
}

// HashSpec exposes the hashSpec structure
func (h *Holochain) HashSpec() HashSpec {
	return h.hashSpec
}

// SendAsync builds a message and either delivers it locally or over the network via node.Send but registers a function for asyncronous call back
func (h *Holochain) SendAsync(proto int, to peer.ID, t MsgType, body interface{}, callback *Callback, timeout time.Duration) (err error) {
	var response interface{}

	go func() {
		response, err = h.Send(context.Background(), proto, to, t, body, timeout)
		if err == nil {
			var r Ribosome
			r, _, err := h.MakeRibosome(callback.zomeType)
			if err == nil {
				switch t := response.(type) {
				case AppMsg:
					//var result interface{}
					_, err = r.RunAsyncSendResponse(t, callback.Function, callback.ID)

				default:
					err = fmt.Errorf("unimplemented async send response type: %t", t)
				}
			}
		}
		h.asyncSends <- err
	}()
	return
}

// HandleAsyncSends waits on a channel for asyncronous sends
func (h *Holochain) HandleAsyncSends() (err error) {
	for {
		Debug("waiting for aysnc send response")
		err, ok := <-h.asyncSends
		if !ok {
			Debug("channel closed, breaking")
			break
		}
		Debugf("got %v", err)
	}
	return nil
}

// StartBackgroundTasks sets the various background processes in motion
func (h *Holochain) StartBackgroundTasks(gossipInterval time.Duration) {
	//go h.DHT().HandleChangeReqs()
	go h.DHT().HandleGossipWiths()
	go h.HandleAsyncSends()
	go h.DHT().Gossip(gossipInterval)
}

// Send builds a message and either delivers it locally or over the network via node.Send
func (h *Holochain) Send(ctx context.Context, proto int, to peer.ID, t MsgType, body interface{}, timeout time.Duration) (response interface{}, err error) {
	message := h.node.NewMessage(t, body)
	if err != nil {
		return
	}
	f, err := message.Fingerprint()
	if err != nil {
		panic(fmt.Sprintf("error calculating fingerprint when sending message %v", message))
	}
	if timeout == 0 {
		timeout = DefaultSendTimeout
	}
	ctx, cancel := context.WithTimeout(context.Background(), timeout)
	defer cancel()
	sent := make(chan error, 1)
	go func() {
		// if we are sending to ourselves we should bypass the network mechanics and call
		// the receiver directly
		if to == h.node.HashAddr {
			Debugf("Sending message (local):%v (fingerprint:%s)", message, f)
			response, err = h.node.protocols[proto].Receiver(h, message)
			Debugf("send result (local): %v (fp:%s)error:%v", response, f, err)
		} else {
			Debugf("Sending message (net):%v (fingerprint:%s)", message, f)
			var r Message
			r, err = h.node.Send(ctx, proto, to, message)
			Debugf("send result (net): %v (fp:%s) error:%v", r, f, err)

			if err != nil {
				sent <- err
				return
			}
			if r.Type == ERROR_RESPONSE {
				errResp := r.Body.(ErrorResponse)
				err = errResp.DecodeResponseError()
				response = errResp.Payload
			} else {
				response = r.Body
			}
		}
		sent <- err
	}()
	select {
	case <-ctx.Done():
		err = ctx.Err()
		if err == context.DeadlineExceeded {
			err = SendTimeoutErr
		}
	case err = <-sent:
	}
	return
}

//Sign uses the agent' private key to sign the contents of doc
func (h *Holochain) Sign(doc []byte) (sig []byte, err error) {
	privKey := h.agent.PrivKey()
	sig, err = privKey.Sign(doc)
	if err != nil {
		return
	}
	return
}

//VerifySignature uses the signature, data(doc) and signatory's public key to Verify the sign in contents of doc
func (h *Holochain) VerifySignature(signature []byte, data string, pubKey ic.PubKey) (matches bool, err error) {

	matches, err = pubKey.Verify([]byte(data), signature)
	if err != nil {
		return
	}
	return
}

type QueryReturn struct {
	Hashes  bool
	Entries bool
	Headers bool
}

type QueryConstrain struct {
	EntryTypes []string
	Contains   string
	Equals     string
	Matches    string
	Count      int
	Page       int
}

type QueryOrder struct {
	Ascending bool
}

type QueryOptions struct {
	Return    QueryReturn
	Constrain QueryConstrain
	Order     QueryOrder
}

type QueryResult struct {
	Header *Header
	Entry  Entry
}

// Query scans the local chain and returns a collection of results based on the options specified
func (h *Holochain) Query(options *QueryOptions) (results []QueryResult, err error) {
	if options == nil {
		// default options
		options = &QueryOptions{}
		options.Return.Entries = true
	} else {
		// if no return options set, assume Entries
		if !options.Return.Entries && !options.Return.Hashes && !options.Return.Headers {
			options.Return.Entries = true
		}
	}
	var re *regexp.Regexp
	var equalsMap, containsMap map[string]interface{}
	var reMap map[string]*regexp.Regexp
	defs := make(map[string]*EntryDef)
	for i, header := range h.chain.Headers {

		var def *EntryDef
		var ok bool
		def, ok = defs[header.Type]
		if !ok {
			_, def, err = h.GetEntryDef(header.Type)
			if err != nil {
				return
			}
			defs[header.Type] = def
		}

		var skip bool
		if len(options.Constrain.EntryTypes) > 0 {
			skip = true
			for _, et := range options.Constrain.EntryTypes {
				if header.Type == et {
					skip = false
					break
				}
			}
		}
		if !skip && (options.Constrain.Equals != "" || options.Constrain.Contains != "" || options.Constrain.Matches != "") {
			var content string
			var contentMap map[string]interface{}
			if def.DataFormat == DataFormatJSON {
				contentMap = make(map[string]interface{})
				err = json.Unmarshal([]byte(h.chain.Entries[i].Content().(string)), &contentMap)
				if err != nil {
					return
				}
			} else {
				content = h.chain.Entries[i].Content().(string)
			}

			if !skip && options.Constrain.Equals != "" {
				if def.DataFormat == DataFormatJSON {
					if equalsMap == nil {
						equalsMap = make(map[string]interface{})
						err = json.Unmarshal([]byte(options.Constrain.Equals), &equalsMap)
						if err != nil {
							return
						}
					}
					skip = true
					for fieldName, fieldValue := range equalsMap {
						if contentMap[fieldName] == fieldValue {
							skip = false
							break
						}
					}
				} else {
					if content != options.Constrain.Equals {
						skip = true
					}
				}
			}
			if !skip && options.Constrain.Contains != "" {
				if def.DataFormat == DataFormatJSON {
					if containsMap == nil {
						containsMap = make(map[string]interface{})
						err = json.Unmarshal([]byte(options.Constrain.Contains), &containsMap)
						if err != nil {
							return
						}
					}
					skip = true
					for fieldName, fieldValue := range containsMap {
						if strings.Index(contentMap[fieldName].(string), fieldValue.(string)) >= 0 {
							skip = false
							break
						}
					}
				} else {
					if strings.Index(content, options.Constrain.Contains) < 0 {
						skip = true
					}
				}
			}
			if !skip && options.Constrain.Matches != "" {
				if def.DataFormat == DataFormatJSON {
					if reMap == nil {
						reMapStr := make(map[string]interface{})
						err = json.Unmarshal([]byte(options.Constrain.Matches), &reMapStr)
						if err != nil {
							return
						}
						reMap = make(map[string]*regexp.Regexp)
						for fieldName, fieldValue := range reMapStr {
							reMap[fieldName], err = regexp.Compile(fieldValue.(string))
							if err != nil {
								return
							}
						}
					}
					skip = true
					for fieldName, fieldRe := range reMap {
						if fieldRe.Match([]byte(contentMap[fieldName].(string))) {
							skip = false
							break
						}
					}

				} else {
					if re == nil {
						re, err = regexp.Compile(options.Constrain.Matches)
						if err != nil {
							return
						}
					}

					if !re.Match([]byte(content)) {
						skip = true
					}
				}

			}
		}

		if !skip {
			// we always need the header to be returned at this level.  The
			// Return values gets limited down to the actual info in the Ribosomes
			qr := QueryResult{Header: header}
			if options.Return.Entries {
				qr.Entry = h.chain.Entries[i]
			}
			if options.Order.Ascending {
				results = append([]QueryResult{qr}, results...)
			} else {
				results = append(results, qr)
			}
		}
	}
	if options.Constrain.Count > 0 {
		start := options.Constrain.Page * options.Constrain.Count
		if start >= len(results) {
			results = []QueryResult{}
		} else {
			end := start + options.Constrain.Count
			if end > len(results) {
				end = len(results)
			}
			results = results[start:end]
		}
	}
	return
}<|MERGE_RESOLUTION|>--- conflicted
+++ resolved
@@ -260,13 +260,8 @@
 
 // createNode creates a network node based on the current agent and port data
 func (h *Holochain) createNode() (err error) {
-<<<<<<< HEAD
-	listenaddr := fmt.Sprintf("/ip4/127.0.0.1/tcp/%d", h.Config.Port)
-	h.node, err = NewNode(listenaddr, h.dnaHash.String(), h.Agent().(*LibP2PAgent))
-=======
 	listenaddr := fmt.Sprintf("/ip4/0.0.0.0/tcp/%d", h.Config.Port)
 	h.node, err = NewNode(listenaddr, h.dnaHash.String(), h.Agent().(*LibP2PAgent), h.Config.EnableNATUPnP)
->>>>>>> 6966a9ee
 	return
 }
 
