--- conflicted
+++ resolved
@@ -124,11 +124,7 @@
 
 // SaveAgent saves out the keys and agent name to the given directory
 func SaveAgent(path string, agent Agent) (err error) {
-<<<<<<< HEAD
-	writeFile(path, AgentFileName, []byte(agent.Identity()))
-=======
-	writeFile([]byte(agent.Name()), path, AgentFileName)
->>>>>>> e166ac13
+	writeFile([]byte(agent.Identity()), path, AgentFileName)
 	if err != nil {
 		return
 	}
