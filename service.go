--- conflicted
+++ resolved
@@ -60,15 +60,15 @@
 
 //
 type CloneSpec struct {
-	Role		string
-	Number		int
+	Role   string
+	Number int
 }
 
 // TestConfig holds the configuration options for a test
 type TestConfig struct {
 	GossipInterval time.Duration // interval in milliseconds between gossips
 	Duration       int           // if non-zero number of seconds to keep all nodes alive
-	Clone		   []CloneSpec
+	Clone          []CloneSpec
 }
 
 // ServiceConfig holds the service settings
@@ -862,11 +862,6 @@
 	return
 }
 
-<<<<<<< HEAD
-func IsDebugging() bool {
-	return strings.ToLower(os.Getenv("DEBUG")) == "true" || os.Getenv("DEBUG") == "1"
-}
-
 // MakeScaffold creates out a scaffold blob from a given holochain
 func (service *Service) MakeScaffold(h *Holochain) (data []byte, err error) {
 	scaffold := Scaffold{
@@ -958,10 +953,6 @@
 
 // SaveFromScaffold writes out a holochain application based on scaffold file to path
 func (service *Service) SaveFromScaffold(reader io.Reader, path string, name string, encodingFormat string, newUUID bool) (scaffold *Scaffold, err error) {
-=======
-// SaveScaffold writes out a holochain application based on scaffold file to path
-func (service *Service) SaveScaffold(reader io.Reader, path string, name string, encodingFormat string, newUUID bool) (scaffold *Scaffold, err error) {
->>>>>>> 75532ebc
 	scaffold, err = LoadScaffold(reader)
 	if err != nil {
 		return
