--- conflicted
+++ resolved
@@ -18,11 +18,8 @@
 
 	agent := "Fred Flintstone <fred@flintstone.com>"
 
-<<<<<<< HEAD
-	s, err := Init(d+"/"+DefaultDirectoryName, AgentIdentity(agent))
-=======
-	s, err := Init(filepath.Join(d, DefaultDirectoryName), AgentName(agent))
->>>>>>> e166ac13
+	s, err := Init(filepath.Join(d, DefaultDirectoryName), AgentIdentity(agent))
+
 	Convey("when initializing service in a directory", t, func() {
 		So(err, ShouldEqual, nil)
 
@@ -187,12 +184,9 @@
 		So(err, ShouldBeNil)
 		So(h.agent.Identity(), ShouldEqual, agent.Identity())
 		So(ic.KeyEqual(h.agent.PrivKey(), agent.PrivKey()), ShouldBeTrue)
-<<<<<<< HEAD
+
 		So(ic.KeyEqual(h.agent.PubKey(), agent.PubKey()), ShouldBeTrue)
-		src, _ := readFile(orig+"/dna/", "zySampleZome.zy")
-=======
 		src, _ := readFile(orig, "dna", "zySampleZome.zy")
->>>>>>> e166ac13
 		dst, _ := readFile(root, "zySampleZome.zy")
 		So(string(src), ShouldEqual, string(dst))
 		So(fileExists(h.UIPath(), "index.html"), ShouldBeTrue)
