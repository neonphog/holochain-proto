// Copyright (C) 2013-2017, The MetaCurrency Project (Eric Harris-Braun, Arthur Brock, et. al.)
// Use of this source code is governed by GPLv3 found in the LICENSE file
//----------------------------------------------------------------------------------------

// utilities for the holochain commands

package cmd

import (
	"errors"
	"fmt"
	holo "github.com/metacurrency/holochain"
	"os"
  exec "os/exec"
	"os/user"
	"path/filepath"
	"syscall"
)

var debug bool = false

var ErrServiceUninitialized = errors.New("service not initialized, run 'hcdev init'")

func GetCurrentDirectory() (dir string, err error) {
	dir, err = os.Getwd()
	return
}

func syscallExec(binaryFile string, args ...string) error {
	return syscall.Exec(binaryFile, append([]string{binaryFile}, args...), os.Environ())
}

func ExecBinScript(script string, args ...string) error {
	path := GolangHolochainDir("bin", script)
  if debug {
    fmt.Printf("HC: common.go: ExecBinScript: %v (%v)", path, args)
  }
	return syscallExec(path, args...)
}

func OsExecSilent(args ...string) error {
  cmd := exec.Command(args[0], args[1:]...)
  if debug {
    fmt.Printf("common.go: OsExecSilent: %v", cmd)
  }
  output, err := cmd.CombinedOutput()
  if err != nil {
    return err
  }
  if debug {
    fmt.Printf("HC: common.go: OsExecSilent: %v", output)
  }

  return nil
}

// OsExecPipes executes a command as if we are in a shell, including user input
func OsExecPipes(args ...string) *exec.Cmd {
  cmd := exec.Command(args[0], args[1:]...)
  if debug {
    fmt.Printf("HC: common.go: OsExecSilent: %v", cmd)
  }
  
  cmd.Stdout = os.Stdout
  cmd.Stderr = os.Stderr
  cmd.Stdin  = os.Stdin

  cmd.Run()

  return cmd
}

// IsAppDir tests path to see if it's a properly set up holochain app
// returns nil on success or error describing the problem
func IsAppDir(path string) error {
	info, err := os.Stat(filepath.Join(path, ".hc"))
	if err != nil {
		err = fmt.Errorf("directory missing .hc subdirectory")
	} else {
		if !info.Mode().IsDir() {
			err = fmt.Errorf(".hc is not a directory")
    }
  }
	return err
}
// IsCoreDir tests path to see if it is contains Holochain Core source files
// returns nil on success or an error describing the problem
// func IsCoreDir(path string) error {
  // check for the existance of package.json
  // 
  // return IsFile(filepath.Join(path, "package.json")
// }

// GetService is a helper function to load the holochain service from default locations or a given path
func GetService(root string) (service *holo.Service, err error) {
	holo.InitializeHolochain()
	if root == "" {
		root = os.Getenv("HOLOPATH")
		if root == "" {
			u, err := user.Current()
			if err != nil {
				return nil, err
			}
			userPath := u.HomeDir
			root = filepath.Join(userPath, holo.DefaultDirectoryName)
		}
	}
	if initialized := holo.IsInitialized(root); !initialized {
		err = ErrServiceUninitialized
	} else {
		service, err = holo.LoadService(root)
	}
	return
}

// GetHolochain os a helper function to load a holochain from a directory or report an error based on a command name
func GetHolochain(name string, service *holo.Service, cmd string) (h *holo.Holochain, err error) {
	if service == nil {
		err = ErrServiceUninitialized
		return
	}

	if name == "" {
		err = errors.New("missing required holochain-name argument to " + cmd)
		return
	}

	h, err = service.Load(name)
	if err != nil {
		return
	}
	return
}

//MakeDirs creates the directory structure of an application
func MakeDirs(devPath string) error {
	err := os.MkdirAll(devPath, os.ModePerm)
	if err != nil {
		return err
	}
	err = os.MkdirAll(filepath.Join(devPath, holo.ChainDNADir),  os.ModePerm)
	if err != nil {
		return err
	}
	err = os.MkdirAll(filepath.Join(devPath, holo.ChainUIDir),   os.ModePerm)
	if err != nil {
		return err
	}
	err = os.MkdirAll(filepath.Join(devPath, holo.ChainTestDir), os.ModePerm)
	if err != nil {
		return err
	}
	return nil
}

func Die(message string) { 
  fmt.Println(message)
  os.Exit(1)
}

func GolangHolochainDir(subPath ...string) string {
  joinable := append([]string{os.Getenv("GOPATH"), "src/github.com/metacurrency/holochain", }, subPath...)
  return  filepath.Join(joinable...)
}

<<<<<<< HEAD

=======
>>>>>>> e55e6962
func IsFile(path ...string) bool {
  return IsFileFromString(filepath.Join(path...) )
}
func IsFileFromString(path string) bool {
  info, err := os.Stat(path)
  if err != nil {
    return false
  } else {
    if !info.Mode().IsRegular() {
      return false
    }
  }

  return true
<<<<<<< HEAD
}
=======
}
>>>>>>> e55e6962
<|MERGE_RESOLUTION|>--- conflicted
+++ resolved
@@ -163,10 +163,6 @@
   return  filepath.Join(joinable...)
 }
 
-<<<<<<< HEAD
-
-=======
->>>>>>> e55e6962
 func IsFile(path ...string) bool {
   return IsFileFromString(filepath.Join(path...) )
 }
@@ -181,8 +177,4 @@
   }
 
   return true
-<<<<<<< HEAD
-}
-=======
-}
->>>>>>> e55e6962
+}