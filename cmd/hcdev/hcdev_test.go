--- conflicted
+++ resolved
@@ -44,11 +44,7 @@
 
 }
 
-<<<<<<< HEAD
-func TestGoScenario_RunScenarioTest(t *testing.T) {
-=======
 func TestRunScenarioTest(t *testing.T) {
->>>>>>> 2e59d15c
 	app := setupApp()
 
 	Convey("try to build holochain without actual source", t, func() {
@@ -59,39 +55,6 @@
 		So(err, ShouldBeError)
 	})
 
-<<<<<<< HEAD
-	Convey("get the scenario directory listing for one of the example apps", t, func() {
-		// connect to an actual app to work with
-		clutterDir, err := cmd.GolangHolochainDir("examples", "clutter")
-		So(cmd.IsDir(clutterDir), ShouldEqual, true)
-		if debug {
-			fmt.Printf("HC: hcdev_test.go: TestGoScenario_ReadScenarioDirectory: clutterDir: %v", clutterDir)
-		}
-
-		execDir, err := cmd.MakeTmpDir("hcdev_test.go/initialise")
-		So(err, ShouldBeNil)
-
-		os.Setenv("DEBUG", "true")
-
-		// point goScenario some app (clutterDir) and set up a working directory for the test (execDir)
-		testCommand := []string{"hcdev", "-debug", "-path", clutterDir, "-execpath", execDir, "scenario", "followAndShare"}
-		//testCommand := []string{"hcdev", "-debug", "-path", clutterDir, "-execpath", execDir, "test"}
-		So(err, ShouldBeNil)
-		err = app.Run(testCommand)
-		So(err, ShouldBeNil)
-
-		// check that followAndShare directory is confirmed
-		So(mutableContext.str["testScenarioName"], ShouldEqual, "followAndShare")
-
-		if debug {
-			fmt.Printf("HC: hcdev_test.go: TestGoScenario_ReadScenarioDirectory: mutableContext\n\n%v", spew.Sdump(mutableContext))
-		}
-
-	})
-
-	Convey("test incorrect user inputs", t, func() {
-	})
-=======
 	tmpTestDir, app := setupTestingApp("foo")
 	//defer os.RemoveAll(tmpTestDir)
 
@@ -120,7 +83,6 @@
 
 	//Convey("test incorrect user inputs", t, func() {
 	//})
->>>>>>> 2e59d15c
 }
 
 func TestInit(t *testing.T) {
