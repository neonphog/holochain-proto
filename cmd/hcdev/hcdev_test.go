--- conflicted
+++ resolved
@@ -35,52 +35,32 @@
 	defer holo.CleanupTestChain(h, d)
 	app := setupApp()
 
-<<<<<<< HEAD
-	Convey("dump --chain should show chain entries as a human readable string", t, func() {
-		out, err := runAppWithStdoutCapture(app, []string{"hcdev", "-no-nat-upnp", "-DHTport=6001", "-execpath", s.Path, "-path", "test", "dump", "--chain"})
-=======
 	Convey("'dump --chain' should show chain entries as a human readable string", t, func() {
-		out, err := runAppWithStdoutCapture(app, []string{"hcdev", "-port=6001", "-execpath", s.Path, "-path", "test", "dump", "--chain"})
->>>>>>> e43d9d06
+		out, err := runAppWithStdoutCapture(app, []string{"hcdev", "-DHTport=6001", "-execpath", s.Path, "-path", "test", "dump", "--chain"})
 
 		So(err, ShouldBeNil)
 		So(out, ShouldContainSubstring, "%dna:")
 		So(out, ShouldContainSubstring, "%agent:")
 	})
 
-<<<<<<< HEAD
-	Convey("dump --dht should show chain entries as a human readable string", t, func() {
-		out, err := runAppWithStdoutCapture(app, []string{"hcdev", "-no-nat-upnp", "-DHTport=6001", "-execpath", s.Path, "-path", "test", "dump", "--dht"})
-=======
 	Convey("'dump --dht' should show chain entries as a human readable string", t, func() {
-		out, err := runAppWithStdoutCapture(app, []string{"hcdev", "-port=6001", "-execpath", s.Path, "-path", "test", "dump", "--dht"})
->>>>>>> e43d9d06
+		out, err := runAppWithStdoutCapture(app, []string{"hcdev", "-DHTport=6001", "-execpath", s.Path, "-path", "test", "dump", "--dht"})
 
 		So(err, ShouldBeNil)
 		So(out, ShouldContainSubstring, "DHT changes: 2")
 		So(out, ShouldContainSubstring, "DHT entries:")
 	})
 
-<<<<<<< HEAD
-	Convey("dump --chain --json should show chain entries as JSON string", t, func() {
-		out, err := runAppWithStdoutCapture(app, []string{"hcdev", "-no-nat-upnp", "-DHTport=6001", "-execpath", s.Path, "-path", "test", "dump", "--chain", "--json"})
-=======
 	Convey("'dump --chain --json' should show chain entries as JSON string", t, func() {
-		out, err := runAppWithStdoutCapture(app, []string{"hcdev", "-port=6001", "-execpath", s.Path, "-path", "test", "dump", "--chain", "--json"})
->>>>>>> e43d9d06
+		out, err := runAppWithStdoutCapture(app, []string{"hcdev", "-DHTport=6001", "-execpath", s.Path, "-path", "test", "dump", "--chain", "--json"})
 
 		So(err, ShouldBeNil)
 		So(out, ShouldContainSubstring, "{\n    \"%dna\": {")
 		So(out, ShouldContainSubstring, ",\n    \"%agent\": {")
 	})
 
-<<<<<<< HEAD
-	Convey("dump --dht --json should show chain entries as JSON string", t, func() {
-		out, err := runAppWithStdoutCapture(app, []string{"hcdev", "-no-nat-upnp", "-DHTport=6001", "-execpath", s.Path, "-path", "test", "dump", "--dht", "--json"})
-=======
 	Convey("'dump --dht --json' should show chain entries as JSON string", t, func() {
-		out, err := runAppWithStdoutCapture(app, []string{"hcdev", "-port=6001", "-execpath", s.Path, "-path", "test", "dump", "--dht", "--json"})
->>>>>>> e43d9d06
+		out, err := runAppWithStdoutCapture(app, []string{"hcdev", "-DHTport=6001", "-execpath", s.Path, "-path", "test", "dump", "--dht", "--json"})
 
 		So(err, ShouldBeNil)
 		So(out, ShouldContainSubstring, "\"dht_changes\": [")
@@ -88,7 +68,7 @@
 	})
 
 	Convey("'dump --chain --format string' should show chain entries as a human readable string", t, func() {
-		out, err := runAppWithStdoutCapture(app, []string{"hcdev", "-port=6001", "-execpath", s.Path, "-path", "test", "dump", "--chain", "--format", "string"})
+		out, err := runAppWithStdoutCapture(app, []string{"hcdev", "-DHTport=6001", "-execpath", s.Path, "-path", "test", "dump", "--chain", "--format", "string"})
 
 		So(err, ShouldBeNil)
 		So(out, ShouldContainSubstring, "%dna:")
@@ -96,7 +76,7 @@
 	})
 
 	Convey("'dump --chain --format dot' should show chain entries as GraphViz DOT format", t, func() {
-		out, err := runAppWithStdoutCapture(app, []string{"hcdev", "-port=6001", "-execpath", s.Path, "-path", "test", "dump", "--chain", "--format", "dot"})
+		out, err := runAppWithStdoutCapture(app, []string{"hcdev", "-DHTport=6001", "-execpath", s.Path, "-path", "test", "dump", "--chain", "--format", "dot"})
 
 		So(err, ShouldBeNil)
 		So(out, ShouldContainSubstring, "digraph chain {")
