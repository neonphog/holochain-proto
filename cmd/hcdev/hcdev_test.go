--- conflicted
+++ resolved
@@ -2,12 +2,9 @@
 
 import (
 	"bytes"
-<<<<<<< HEAD
-	holo "github.com/metacurrency/holochain"
-=======
 	"fmt"
 	"github.com/davecgh/go-spew/spew"
->>>>>>> 657bbb79
+	holo "github.com/metacurrency/holochain"
 	"github.com/metacurrency/holochain/cmd"
 	. "github.com/smartystreets/goconvey/convey"
 	_ "github.com/urfave/cli"
@@ -61,7 +58,7 @@
 	Convey("get the scenario directory listing for one of the example apps", t, func() {
 		// connect to an actual app to work with
 		clutterDir, err := cmd.GolangHolochainDir("examples", "clutter")
-		So(cmd.DirExists(clutterDir), ShouldEqual, true)
+		So(cmd.IsDir(clutterDir), ShouldEqual, true)
 		if debug {
 			fmt.Printf("HC: hcdev_test.go: TestGoScenario_ReadScenarioDirectory: clutterDir: %v", clutterDir)
 		}
