--- conflicted
+++ resolved
@@ -1,19 +1,8 @@
 package main
 
 import (
-<<<<<<< HEAD
-	// flag     "flag"
-	// filepath 	"path/filepath"
-	fmt			 	"fmt"
-	os 				"os"
-	spew			"github.com/davecgh/go-spew/spew"
-
-	cmd 			"github.com/metacurrency/holochain/cmd"	
-
-	.        "github.com/smartystreets/goconvey/convey"
-	// cli      "github.com/urfave/cli"
-	testing  "testing"
-=======
+	"fmt"
+	"github.com/davecgh/go-spew/spew"
 	"github.com/metacurrency/holochain/cmd"
 	. "github.com/smartystreets/goconvey/convey"
 	_ "github.com/urfave/cli"
@@ -21,7 +10,6 @@
 	"os"
 	"path/filepath"
 	"testing"
->>>>>>> eb0bae23
 )
 
 func TestSetupApp(t *testing.T) {
@@ -31,12 +19,11 @@
 	})
 }
 
-<<<<<<< HEAD
 func TestGoScenario_cliCommand(t *testing.T) {
 	app := setupApp()
 
 	testCommand := []string{"hcdev", "-debug", "goScenario"}
-	app.Run(testCommand )
+	app.Run(testCommand)
 
 	// collect information about the execution of the command
 	mutableContext, lastRunContext = GetLastRunContext()
@@ -55,28 +42,30 @@
 	Convey("try to build holochain without actual source", t, func() {
 		// fails because there is no holochain app here
 		testCommand := []string{"hcdev", "-debug", "goScenario"}
-		err := app.Run(testCommand )
+		err := app.Run(testCommand)
 		// collect information about the execution of the command
 		So(err, ShouldBeError)
 	})
 
 	Convey("get the scenario directory listing for one of the example apps", t, func() {
 		// connect to an actual app to work with
-		clutterDir, err	:= cmd.GolangHolochainDir("examples", "clutter")
+		clutterDir, err := cmd.GolangHolochainDir("examples", "clutter")
 		So(err, ShouldBeNil)
-		if debug { 
+		if debug {
 			fmt.Printf("HC: hcdev_test.go: TestGoScenario_ReadScenarioDirectory: clutterDir: %v", clutterDir)
 		}
 
-		execDir, err 		:= cmd.MakeTmpDir("hcdev_test.go/initialise")
+		execDir, err := cmd.MakeTmpDir("hcdev_test.go/initialise")
 		So(err, ShouldBeNil)
 
 		os.Setenv("DEBUG", "true")
 
 		// point goScenario some app (clutterDir) and set up a working directory for the test (execDir)
 		testCommand := []string{"hcdev", "-debug", "-path", clutterDir, "-execpath", execDir, "goScenario", "followAndShare"}
+		//testCommand := []string{"hcdev", "-debug", "-path", clutterDir, "-execpath", execDir, "test"}
+
 		So(err, ShouldBeNil)
-		err = app.Run(testCommand )
+		err = app.Run(testCommand)
 		So(err, ShouldBeNil)
 
 		// check that followAndShare directory is confirmed
@@ -88,8 +77,9 @@
 	})
 
 	Convey("test incorrect user inputs", t, func() {
-  })
-=======
+	})
+}
+
 func TestInit(t *testing.T) {
 	tmpTestDir, err := ioutil.TempDir("", "holochain.testing.hcdev")
 	if err != nil {
@@ -129,5 +119,4 @@
 		So(cmd.IsFile(filepath.Join(tmpTestDir, "bar", "ui", "foo.js")), ShouldBeTrue)
 	})
 
->>>>>>> eb0bae23
 }