--- conflicted
+++ resolved
@@ -242,7 +242,72 @@
 	})
 }
 
-<<<<<<< HEAD
+func TestIdenity(t *testing.T) {
+	os.Setenv("HC_TESTING", "true")
+	tmpTestDir, app := setupTestingApp("foo")
+	defer os.RemoveAll(tmpTestDir)
+	Convey("it should create default from users config", t, func() {
+		host, _ := os.Hostname()
+		So(getIdentity("", ""), ShouldEqual, sysUser.Username+"@"+host)
+	})
+	Convey("it should use params", t, func() {
+		So(getIdentity("foo", "bar"), ShouldEqual, "foo@bar")
+	})
+	Convey("verbose should show the identity and nodeid", t, func() {
+		out, err := cmd.RunAppWithStdoutCapture(app, []string{"hcdev", "-agentID=foo", "-serverID=bar", "-verbose", "web"}, 1*time.Second)
+		So(err, ShouldBeNil)
+		So(out, ShouldContainSubstring, "Identity: foo")
+		So(out, ShouldContainSubstring, "NodeID: QmNQq6JDkxoYFzWVi5C4fVQ47zbFpUDiRg2AF8XE6CDDow")
+	})
+}
+
+func TestDump(t *testing.T) {
+	Convey("create an app dna", t, func() {
+		tmpTestDir, app := setupTestingApp("foo")
+		defer os.RemoveAll(tmpTestDir)
+
+		port, err := cmd.GetFreePort()
+		So(err, ShouldBeNil)
+
+		portArgument := strconv.Itoa(port)
+		_, err = cmd.RunAppWithStdoutCapture(app, []string{"hcdev", "-no-nat-upnp", "web", portArgument}, 1*time.Second)
+
+		So(err, ShouldBeNil)
+
+		Convey("dump --chain should show chain entries as a human readable string", func() {
+			out, err := cmd.RunAppWithStdoutCapture(app, []string{"hcdev", "-path", tmpTestDir + "/foo", "dump", "--chain"}, 1*time.Second)
+
+			So(err, ShouldBeNil)
+			So(out, ShouldContainSubstring, "%dna:")
+			So(out, ShouldContainSubstring, "%agent:")
+		})
+
+		Convey("dump --dht should show chain entries as a human readable string", func() {
+			out, err := cmd.RunAppWithStdoutCapture(app, []string{"hcdev", "-path", tmpTestDir + "/foo", "dump", "--dht"}, 1*time.Second)
+
+			So(err, ShouldBeNil)
+			So(out, ShouldContainSubstring, "DHT changes: 2")
+			So(out, ShouldContainSubstring, "DHT entries:")
+		})
+
+		Convey("dump --chain --json should show chain entries as JSON string", func() {
+			out, err := cmd.RunAppWithStdoutCapture(app, []string{"hcdev", "-path", tmpTestDir + "/foo", "dump", "--chain", "--json"}, 1*time.Second)
+
+			So(err, ShouldBeNil)
+			So(out, ShouldContainSubstring, "{\n    \"%dna\": {")
+			So(out, ShouldContainSubstring, ",\n    \"%agent\": {")
+		})
+
+		Convey("dump --dht --json should show chain entries as JSON string", func() {
+			out, err := cmd.RunAppWithStdoutCapture(app, []string{"hcdev", "-path", tmpTestDir + "/foo", "dump", "--dht", "--json"}, 1*time.Second)
+
+			So(err, ShouldBeNil)
+			So(out, ShouldContainSubstring, "\"dht_changes\": [")
+			So(out, ShouldContainSubstring, "\"dht_entries\": [")
+		})
+	})
+}
+
 func TestBridging(t *testing.T) {
 	os.Setenv("HC_TESTING", "true")
 	tmpTestDir, app := setupTestingApp("foo", "bar")
@@ -253,76 +318,7 @@
 	data := []BridgeSpec{BridgeSpec{Path: bridgeSourceDir, Side: holo.BridgeTo, BridgeZome: "jsSampleZome", BridgeGenesisDataTo: "some data 314"}}
 	var b bytes.Buffer
 	err := holo.Encode(&b, "json", data)
-=======
-func TestIdenity(t *testing.T) {
-	os.Setenv("HC_TESTING", "true")
-	tmpTestDir, app := setupTestingApp("foo")
-	defer os.RemoveAll(tmpTestDir)
-	Convey("it should create default from users config", t, func() {
-		host, _ := os.Hostname()
-		So(getIdentity("", ""), ShouldEqual, sysUser.Username+"@"+host)
-	})
-	Convey("it should use params", t, func() {
-		So(getIdentity("foo", "bar"), ShouldEqual, "foo@bar")
-	})
-	Convey("verbose should show the identity and nodeid", t, func() {
-		out, err := cmd.RunAppWithStdoutCapture(app, []string{"hcdev", "-agentID=foo", "-serverID=bar", "-verbose", "web"}, 1*time.Second)
-		So(err, ShouldBeNil)
-		So(out, ShouldContainSubstring, "Identity: foo")
-		So(out, ShouldContainSubstring, "NodeID: QmNQq6JDkxoYFzWVi5C4fVQ47zbFpUDiRg2AF8XE6CDDow")
-	})
-}
-
-func TestDump(t *testing.T) {
-	Convey("create an app dna", t, func() {
-		tmpTestDir, app := setupTestingApp("foo")
-		defer os.RemoveAll(tmpTestDir)
-
-		port, err := cmd.GetFreePort()
-		So(err, ShouldBeNil)
-
-		portArgument := strconv.Itoa(port)
-		_, err = cmd.RunAppWithStdoutCapture(app, []string{"hcdev", "-no-nat-upnp", "web", portArgument}, 1*time.Second)
-
-		So(err, ShouldBeNil)
-
-		Convey("dump --chain should show chain entries as a human readable string", func() {
-			out, err := cmd.RunAppWithStdoutCapture(app, []string{"hcdev", "-path", tmpTestDir + "/foo", "dump", "--chain"}, 1*time.Second)
-
-			So(err, ShouldBeNil)
-			So(out, ShouldContainSubstring, "%dna:")
-			So(out, ShouldContainSubstring, "%agent:")
-		})
-
-		Convey("dump --dht should show chain entries as a human readable string", func() {
-			out, err := cmd.RunAppWithStdoutCapture(app, []string{"hcdev", "-path", tmpTestDir + "/foo", "dump", "--dht"}, 1*time.Second)
-
-			So(err, ShouldBeNil)
-			So(out, ShouldContainSubstring, "DHT changes: 2")
-			So(out, ShouldContainSubstring, "DHT entries:")
-		})
-
-		Convey("dump --chain --json should show chain entries as JSON string", func() {
-			out, err := cmd.RunAppWithStdoutCapture(app, []string{"hcdev", "-path", tmpTestDir + "/foo", "dump", "--chain", "--json"}, 1*time.Second)
-
-			So(err, ShouldBeNil)
-			So(out, ShouldContainSubstring, "{\n    \"%dna\": {")
-			So(out, ShouldContainSubstring, ",\n    \"%agent\": {")
-		})
-
-		Convey("dump --dht --json should show chain entries as JSON string", func() {
-			out, err := cmd.RunAppWithStdoutCapture(app, []string{"hcdev", "-path", tmpTestDir + "/foo", "dump", "--dht", "--json"}, 1*time.Second)
-
-			So(err, ShouldBeNil)
-			So(out, ShouldContainSubstring, "\"dht_changes\": [")
-			So(out, ShouldContainSubstring, "\"dht_entries\": [")
-		})
-	})
-}
-
-func setupTestingApp(name string) (string, *cli.App) {
-	tmpTestDir, err := ioutil.TempDir("", "holochain.testing.hcdev")
->>>>>>> 82486620
+
 	if err != nil {
 		panic(err)
 	}
