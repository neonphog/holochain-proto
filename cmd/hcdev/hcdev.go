// Copyright (C) 2013-2018, The MetaCurrency Project (Eric Harris-Braun, Arthur Brock, et. al.)
// Use of this source code is governed by GPLv3 found in the LICENSE file
//---------------------------------------------------------------------------------------
// command line interface to developing and testing holochain applications

package main

import (
	"bytes"
	"fmt"
<<<<<<< HEAD
	holo "github.com/metacurrency/holochain"
	. "github.com/metacurrency/holochain/apptest"
	"github.com/metacurrency/holochain/cmd"
	"github.com/metacurrency/holochain/ui"
	"github.com/urfave/cli"
=======
>>>>>>> 82486620
	"io/ioutil"
	"os"
	"os/exec"
	"os/user"
	"path/filepath"
	"regexp"
	"strconv"
	"time"

	holo "github.com/Holochain/holochain-proto"
	. "github.com/Holochain/holochain-proto/apptest"
	"github.com/Holochain/holochain-proto/cmd"
	hash "github.com/Holochain/holochain-proto/hash"
	"github.com/Holochain/holochain-proto/ui"
	"github.com/urfave/cli"
	// fsnotify	"github.com/fsnotify/fsnotify"
	//spew "github.com/davecgh/go-spew/spew"
)

const (
	defaultPort        = "4141"
	bridgeFromPort     = "21111"
	bridgeToPort       = "21112"
	scenarioStartDelay = 1

	defaultSpecsFile = "bridgeSpecs.json"
)

var debug, appInitialized, verbose, keepalive bool
var rootPath, devPath, name string
var bridgeSpecsFile string
var scenarioConfig *holo.TestConfig

// flags for holochain config generation
var port, logPrefix, bootstrapServer string
var mdns bool
var nonatupnp bool

// meta flags for program flow control
var syncPausePath string
var syncPauseUntil int

type MutableContext struct {
	str map[string]string
	obj map[string]interface{}
}

var mutableContext MutableContext

var lastRunContext *cli.Context

var sysUser *user.User

// TODO: move these into cmd module

func appCheck(devPath string) error {
	if !appInitialized {
		return cmd.MakeErr(nil, fmt.Sprintf("%s doesn't look like a holochain app (missing dna).  See 'hcdev init -h' for help on initializing an app.", devPath))
	}
	return nil
}
func setupApp() (app *cli.App) {

	// clear these values so we can call this multiple time for testing
	debug = false
	appInitialized = false
	rootPath = ""
	devPath = ""
	name = ""
	mutableContext = MutableContext{map[string]string{}, map[string]interface{}{}}

	var err error
	sysUser, err = user.Current()
	if err != nil {
		panic(err)
	}

	app = cli.NewApp()
	app.Name = "hcdev"
	app.Usage = "holochain dev command line tool"
	app.Version = fmt.Sprintf("0.0.3 (holochain %s)", holo.VersionStr)

	var service *holo.Service
	var serverID, agentID, identity string

	var scenarioTmpDir = "hcdev_scenario_test_nodes_" + sysUser.Username

	var dumpScenario string
	var dumpTest bool

	app.Flags = []cli.Flag{
		cli.BoolFlag{
			Name:        "debug",
			Usage:       "debugging output",
			Destination: &debug,
		},
		cli.BoolFlag{
			Name:        "verbose",
			Usage:       "verbose output",
			Destination: &verbose,
		},
		cli.BoolFlag{
			Name:        "keepalive",
			Usage:       "don't end hcdev process upon completion of work",
			Destination: &keepalive,
		},
		cli.StringFlag{
			Name:        "execpath",
			Usage:       "path to holochain dev execution directory (default: ~/.holochaindev)",
			Destination: &rootPath,
		},
		cli.StringFlag{
			Name:        "path",
			Usage:       "path to chain source definition directory (default: current working dir)",
			Destination: &devPath,
		},
		cli.StringFlag{
			Name:        "port",
			Usage:       "port on which to run the test/scenario instance",
			Destination: &port,
		},
		cli.BoolFlag{
			Name:        "mdns",
			Usage:       "whether to use mdns for local peer discovery",
			Destination: &mdns,
		},
		cli.BoolFlag{
			Name:        "no-nat-upnp",
			Usage:       "whether to stop hcdev from creating a port mapping through NAT via UPnP",
			Destination: &nonatupnp,
		},
		cli.StringFlag{
			Name:        "logPrefix",
			Usage:       "the prefix to put at the front of log messages",
			Destination: &logPrefix,
		},
		cli.StringFlag{
			Name:        "bootstrapServer",
			Usage:       "url of bootstrap server or '_' for none",
			Destination: &bootstrapServer,
		},
		cli.StringFlag{
			Name:        "bridgeSpecs",
			Usage:       "path to bridge specs file (default: bridgeSpecs.json)",
			Destination: &bridgeSpecsFile,
		},
		cli.StringFlag{
			Name:        "serverID",
			Usage:       "server identifier for multi-server scenario testing",
			Destination: &serverID,
		},
		cli.StringFlag{
			Name:        "agentID",
			Usage:       "value to use for the agent identity (automatically set in scenario testing)",
			Destination: &agentID,
		},
	}

	var interactive, dumpChain, dumpDHT, initTest, fromDevelop, benchmarks, json bool
	var clonePath, appPackagePath, cloneExample, outputDir, fromBranch string

	app.Commands = []cli.Command{
		{
			Name:    "init",
			Aliases: []string{"i"},
			Usage:   "initialize a holochain app directory: interactively, from a appPackage file or clone from another app",
			Flags: []cli.Flag{
				cli.BoolFlag{
					Name:        "interactive",
					Usage:       "interactive initialization",
					Destination: &interactive,
				},
				cli.BoolFlag{
					Name:        "test",
					Usage:       "initialize built-in testing app",
					Destination: &initTest,
				},
				cli.StringFlag{
					Name:        "clone",
					Usage:       "path from which to clone the app",
					Destination: &clonePath,
				},
				cli.StringFlag{
					Name:        "package",
					Usage:       "path to an app package file from which to initialize the app",
					Destination: &appPackagePath,
				},
				cli.StringFlag{
					Name:        "cloneExample",
					Usage:       "example from github.com/holochain to clone from",
					Destination: &cloneExample,
				},
				cli.StringFlag{
					Name:        "fromBranch",
					Usage:       "specify branch to use with cloneExample",
					Destination: &fromBranch,
				},
				cli.BoolFlag{
					Name:        "fromDevelop",
					Usage:       "specify that cloneExample should use the 'develop' branch",
					Destination: &fromDevelop,
				},
			},
			ArgsUsage: "<name>",
			Action: func(c *cli.Context) error {
				var name string
				args := c.Args()
				if len(args) != 1 {
					if cloneExample != "" {
						name = cloneExample
					} else {
						return cmd.MakeErr(c, "expecting app name as single argument")
					}
				}
				flags := 0
				if interactive {
					flags += 1
				}
				if clonePath != "" {
					flags += 1
				}
				if appPackagePath != "" {
					flags += 1
				}
				if initTest {
					flags += 1
				}
				if flags > 1 {
					return cmd.MakeErr(c, " options are mutually exclusive, please choose just one.")
				}
				if name == "" {
					name = args[0]
				}
				devPath = filepath.Join(devPath, name)

				info, err := os.Stat(devPath)
				if err == nil && info.Mode().IsDir() {
					return cmd.MakeErr(c, fmt.Sprintf("%s already exists", devPath))
				}

				encodingFormat := "json"
				if initTest {
					fmt.Printf("initializing test app as %s\n", name)
					format := "json"
					if len(c.Args()) == 2 {
						format = c.Args()[1]
						if !(format == "json" || format == "yaml" || format == "toml") {
							return cmd.MakeErr(c, "format must be one of yaml,toml,json")

						}
					}
					_, err := service.MakeTestingApp(devPath, "json", holo.SkipInitializeDB, holo.CloneWithNewUUID, nil)
					if err != nil {
						return cmd.MakeErrFromErr(c, err)
					}
				} else if clonePath != "" {

					// build the app by cloning from another app
					info, err := os.Stat(clonePath)
					if err != nil {
						dir, _ := cmd.GetCurrentDirectory()
						return cmd.MakeErr(c, fmt.Sprintf("ClonePath:%s/'%s' %s", dir, clonePath, err.Error()))
					}

					if !info.Mode().IsDir() {
						return cmd.MakeErr(c, "-clone flag expects a directory to clone from")
					}
					fmt.Printf("cloning %s from %s\n", name, clonePath)
					err = doClone(service, clonePath, devPath)
					if err != nil {
						return cmd.MakeErrFromErr(c, err)
					}
				} else if cloneExample != "" {
					tmpCopyDir, err := ioutil.TempDir("", fmt.Sprintf("holochain.example.%s", cloneExample))
					if err != nil {
						return cmd.MakeErrFromErr(c, err)
					}
					defer os.RemoveAll(tmpCopyDir)
					err = os.Chdir(tmpCopyDir)
					if err != nil {
						return cmd.MakeErrFromErr(c, err)
					}
					if fromDevelop {
						fromBranch = "develop"
					}
					command := exec.Command("git", "clone", fmt.Sprintf("git://github.com/Holochain/%s.git", cloneExample))
					out, err := command.CombinedOutput()
					fmt.Printf("git: %s\n", string(out))
					if err != nil {
						return cmd.MakeErrFromErr(c, err)
					}

					if fromBranch != "" {
						err = os.Chdir(filepath.Join(tmpCopyDir, cloneExample))
						if err != nil {
							return cmd.MakeErrFromErr(c, err)
						}
						command := exec.Command("git", "checkout", fromBranch)
						out, err := command.CombinedOutput()
						fmt.Printf("git: %s\n", string(out))
						if err != nil {
							return cmd.MakeErrFromErr(c, err)
						}
					}

					clonePath := filepath.Join(tmpCopyDir, cloneExample)
					fmt.Printf("cloning %s from github.com/Holochain/%s\n", name, cloneExample)
					err = doClone(service, clonePath, devPath)
					if err != nil {
						return cmd.MakeErrFromErr(c, err)
					}

				} else if appPackagePath != "" {
					// build the app from the appPackage
					_, err := cmd.UpackageAppPackage(service, appPackagePath, devPath, name, encodingFormat)
					if err != nil {
						return cmd.MakeErrFromErr(c, err)
					}

					fmt.Printf("initialized %s from appPackage:%s\n", devPath, appPackagePath)
				} else {

					// build empty app template
					err := holo.MakeDirs(devPath)
					if err != nil {
						return cmd.MakeErrFromErr(c, err)
					}
					appPackageReader := bytes.NewBuffer([]byte(holo.BasicTemplateAppPackage))

					var agent holo.Agent
					agent, err = holo.LoadAgent(rootPath)
					if err != nil {
						return cmd.MakeErrFromErr(c, err)
					}

					var appPackage *holo.AppPackage
					appPackage, err = service.SaveFromAppPackage(appPackageReader, devPath, name, agent, holo.BasicTemplateAppPackageFormat, encodingFormat, true)
					if err != nil {
						return cmd.MakeErrFromErr(c, err)
					}
					fmt.Printf("initialized empty application to %s with new UUID:%v\n", devPath, appPackage.DNA.UUID)
				}

				err = os.Chdir(devPath)
				if err != nil {
					return cmd.MakeErrFromErr(c, err)
				}

				return nil
			},
		},
		{
			Name:      "test",
			Aliases:   []string{"t"},
			ArgsUsage: "no args run's all stand-alone | [test file prefix] | [scenario] [role]",
			Usage:     "run chain's stand-alone or scenario tests",
			Flags: []cli.Flag{
				cli.StringFlag{
					Name:        "syncPausePath",
					Usage:       "path to wait for multinode test sync",
					Destination: &syncPausePath,
				},
				cli.IntFlag{
					Name:        "syncPauseUntil",
					Usage:       "unix timestamp - sync tests to run at this time",
					Destination: &syncPauseUntil,
				},
				cli.BoolFlag{
					Name:        "benchmarks",
					Usage:       "calculate benchmarks during test",
					Destination: &benchmarks,
				},
			},
			Action: func(c *cli.Context) error {
				holo.Debug("test: start")

				var err error
				if err = appCheck(devPath); err != nil {
					return cmd.MakeErrFromErr(c, err)
				}

				var h *holo.Holochain
				var bridgeApps []holo.BridgeApp
				h, bridgeApps, err = getHolochain(c, service, identity)
				if err != nil {
					return cmd.MakeErrFromErr(c, err)
				}

				holo.Debug("test: initialised holochain\n")

				args := c.Args()
				var errs []error

				if len(args) == 2 {

					holo.Debug("test: scenario")

					scenario := args[0]
					role := args[1]
					holo.Debugf("test: scenario(%v, %v)\n", scenario, role)

					holo.Debugf("test: scenario(%v, %v): paused at: %v\n", scenario, role, time.Now())

					if syncPauseUntil != 0 {
						// IntFlag converts the string into int64 anyway. This explicit conversion is valid
						time.Sleep(cmd.GetDuration_fromUnixTimestamp(int64(syncPauseUntil)))
					}
					holo.Debugf("test: scenario(%v, %v): continuing at: %v\n", scenario, role, time.Now())
					pairs := map[string]string{"%server%": serverID}

					// The clone id is put into the identity by scenario call so we get
					// out with this regex
					re := regexp.MustCompile(`.*.([0-9]+)@.*`)
					x := re.FindStringSubmatch(string(h.Agent().Identity()))
					var clone string
					if len(x) > 0 {
						clone = x[1]
						pairs["%clone%"] = clone
					}

					host := getHostName(serverID)
					err = addRolesToPairs(h, scenario, host, pairs)
					if err != nil {
						return cmd.MakeErrFromErr(c, err)
					}

					err, errs = TestScenario(h, scenario, role, pairs, benchmarks)
					if err != nil {
						return cmd.MakeErrFromErr(c, err)
					}
					//holo.Debugf("testScenario: h: %v\n", spew.Sdump(h))

				} else if len(args) == 1 {
					errs = TestOne(h, args[0], bridgeApps, benchmarks)
				} else if len(args) == 0 {
					errs = Test(h, bridgeApps, benchmarks)
				} else {
					return cmd.MakeErr(c, "expected 0 args (run all stand-alone tests), 1 arg (a single stand-alone test) or 2 args (scenario and role)")
				}

				var s string
				for _, e := range errs {
					s += e.Error()
				}
				if s != "" {
					return cmd.MakeErr(c, s)
				}
				return nil
			},
		},
		{
			Name:      "scenario",
			Aliases:   []string{"s"},
			Usage:     "run a scenario test",
			ArgsUsage: "scenario-name",
			Flags: []cli.Flag{
				cli.StringFlag{
					Name:        "outputDir",
					Usage:       "directory to send output",
					Destination: &outputDir,
				},
				cli.BoolFlag{
					Name:        "benchmarks",
					Usage:       "calculate benchmarks during scenario test",
					Destination: &benchmarks,
				},
			},
			Action: func(c *cli.Context) error {
				mutableContext.str["command"] = "scenario"

				if err := appCheck(devPath); err != nil {
					return err
				}

				if bridgeSpecsFile != "" {
					return cmd.MakeErr(c, "bridging not supported in scenario tests yet")
				}
				bridgeSpecsFile = "_"

				args := c.Args()
				if len(args) != 1 {
					return cmd.MakeErr(c, "missing scenario name argument")
				}
				scenarioName := args[0]

				// get the holochain from the source that we are supposed to be testing
				h, _, err := getHolochain(c, service, identity)
				if err != nil {
					return cmd.MakeErrFromErr(c, err)
				}
				// mutableContext.obj["initialHolochain"] = h
				testScenarioList, err := holo.GetTestScenarios(h)
				if err != nil {
					return cmd.MakeErrFromErr(c, err)
				}
				mutableContext.obj["testScenarioList"] = &testScenarioList

				// confirm the user chosen scenario name
				//   TODO add this to code completion
				if _, ok := testScenarioList[scenarioName]; !ok {
					return cmd.MakeErr(c, "source argument is not directory in /test. scenario name must match directory name")
				}
				mutableContext.str["testScenarioName"] = scenarioName

				// get list of roles
				roleList, err := holo.GetTestScenarioRoles(h, scenarioName)
				if err != nil {
					return cmd.MakeErrFromErr(c, err)
				}
				mutableContext.obj["testScenarioRoleList"] = &roleList

				// run a bunch of hcdev test processes. Separate temp folder by username in case
				// multiple users on the same machine are running tests
				rootExecDir, err := cmd.MakeTmpDir(scenarioTmpDir)
				if err != nil {
					return cmd.MakeErrFromErr(c, err)
				}
				secondsFromNowPlusDelay := cmd.GetUnixTimestamp_secondsFromNow(scenarioStartDelay)

				scenarioConfig, err = holo.LoadTestConfig(filepath.Join(h.TestPath(), scenarioName))
				if err != nil {
					return cmd.MakeErrFromErr(c, err)
				}

				if outputDir != "" {
					err = os.MkdirAll(outputDir, os.ModePerm)
					if err != nil {
						return cmd.MakeErrFromErr(c, err)
					}
				}

				for roleIndex, roleName := range roleList {
					holo.Debugf("scenario: forRole(%v): start\n\n", roleName)

					// HOLOCHAINCONFIG_PORT       = FindSomeAvailablePort
					// HOLOCHAINCONFIG_ENABLEMDNS = "true" or HOLOCHAINCONFIG_BOOTSTRAP = "ip[localhost]:port[3142]
					// HCLOG_PREFIX  = role

					clones := 1

					for _, clone := range scenarioConfig.Clone {
						if clone.Role == roleName {
							clones = clone.Number
							break
						}
					}

					// if the bootstrapServer flag isn't set we assume this is a local scenario
					// test so we set the flag "_" the use no bootstrap
					if bootstrapServer == "" {
						bootstrapServer = "_"
					}

					originalRoleName := roleName
					for count := 0; count < clones; count++ {
						freePort, err := cmd.GetFreePort()
						if err != nil {
							return cmd.MakeErrFromErr(c, err)
						}

						if clones > 1 {
							roleName = fmt.Sprintf("%s.%d", originalRoleName, count)

						}
						agentID = roleName
						if serverID != "" {
							roleName = serverID + "." + roleName
						}
						holo.Debugf("scenario: forRole(%v): port: %v\n\n", roleName, freePort)

						colorByNumbers := []string{"green", "blue", "yellow", "cyan", "magenta", "red"}

						logPrefix := "%{color:" + colorByNumbers[roleIndex%6] + "}" + roleName + ": "
						/* time doesn't work in prefix yet
						if outputDir != "" {
							logPrefix = "%{time}" + logPrefix
						}*/

						var nonat string
						if bootstrapServer == "_" {
							nonat = "true"
						} else {
							nonat = "false"
						}

						testCommand := exec.Command(
							"hcdev",
							"-path="+devPath,
							"-execpath="+filepath.Join(rootExecDir, roleName),
							"-port="+strconv.Itoa(freePort),
							fmt.Sprintf("-mdns=%v", mdns),
							"-no-nat-upnp="+nonat,
							"-logPrefix="+logPrefix,
							"-serverID="+serverID,
							"-agentID="+agentID,

							fmt.Sprintf("-bootstrapServer=%v", bootstrapServer),
							fmt.Sprintf("-keepalive=%v", keepalive),
							"test",
							fmt.Sprintf("-benchmarks=%v", benchmarks),
							fmt.Sprintf("-syncPauseUntil=%v", secondsFromNowPlusDelay),
							scenarioName,
							originalRoleName,
						)

						mutableContext.obj["testCommand."+roleName] = &testCommand

						holo.Debugf("scenario: forRole(%v): testCommandPrepared: %v\n", roleName, testCommand)

						if outputDir != "" {
							f := filepath.Join(outputDir, roleName)
							df, err := os.Create(f)
							if err != nil {
								return cmd.MakeErrFromErr(c, err)
							}
							defer df.Close()
							testCommand.Stdout = df
							testCommand.Stderr = df
						} else {

							testCommand.Stdout = os.Stdout
							testCommand.Stderr = os.Stderr
						}
						testCommand.Start()

						holo.Debugf("scenario: forRole(%v): testCommandStarted\n", roleName)
					}
				}
				return nil
			},
		},
		{
			Name:      "web",
			Aliases:   []string{"serve", "w"},
			ArgsUsage: "[port]",
			Usage:     fmt.Sprintf("serve a chain to the web on localhost:<port> (defaults to %s)", defaultPort),
			Action: func(c *cli.Context) error {
				if err := appCheck(devPath); err != nil {
					return cmd.MakeErrFromErr(c, err)
				}

				h, bridgeApps, err := getHolochain(c, service, agentID)
				if err != nil {
					return cmd.MakeErrFromErr(c, err)
				}

				h.Close()
				h, err = service.GenChain(name)
				if err != nil {
					return cmd.MakeErrFromErr(c, err)
				}

				var port string
				if len(c.Args()) == 0 {
					port = defaultPort
				} else {
					port = c.Args()[0]
				}

				var ws *ui.WebServer
				ws, err = activate(h, port)
				if err != nil {
					return cmd.MakeErrFromErr(c, err)
				}

				var bridgeAppServers []*ui.WebServer
				bridgeAppServers, err = BuildBridges(h, port, bridgeApps)
				if err != nil {
					return cmd.MakeErrFromErr(c, err)
				}
				ws.Wait()
				for _, server := range bridgeAppServers {
					server.Stop()
				}

				return nil
			},
		},

		{
			Name:      "package",
			Aliases:   []string{"p"},
			ArgsUsage: "[output file]",
			Usage:     fmt.Sprintf("writes a package file of the dev path to file or stdout"),
			Action: func(c *cli.Context) error {

				var old *os.File
				if len(c.Args()) == 0 {
					old = os.Stdout // keep backup of the real stdout
					_, w, _ := os.Pipe()
					os.Stdout = w
				}

				if err := appCheck(devPath); err != nil {
					return err
				}
				h, _, err := getHolochain(c, service, identity)
				if err != nil {
					return cmd.MakeErrFromErr(c, err)
				}
				appPackage, err := service.MakeAppPackage(h)
				if err != nil {
					return cmd.MakeErrFromErr(c, err)
				}

				if len(c.Args()) == 0 {
					os.Stdout = old
					fmt.Print(string(appPackage))
				} else {
					err = holo.WriteFile(appPackage, c.Args().First())
				}
				if err != nil {
					return cmd.MakeErrFromErr(c, err)
				}
				return nil
			},
		},

		{
			Name:      "dump",
			Aliases:   []string{"d"},
			ArgsUsage: "holochain-name",
			Usage:     "display a text dump of a chain after last 'web', 'test', or 'scenario'",
			Flags: []cli.Flag{
				cli.BoolFlag{
					Name:        "chain",
					Destination: &dumpChain,
				},
				cli.BoolFlag{
					Name:        "dht",
					Destination: &dumpDHT,
				},
				cli.BoolFlag{
					Name:        "json",
					Destination: &json,
					Usage:       "Dump chain or dht as JSON string",
				},
				cli.BoolFlag{
					Name:        "test",
					Destination: &dumpTest,
				},
				cli.StringFlag{
					Name:        "scenario",
					Destination: &dumpScenario,
				},
			},
			Action: func(c *cli.Context) error {

				if !dumpChain && !dumpDHT {
					dumpChain = true
				}

				var h *holo.Holochain
				var s *holo.Service
				var err error
				if dumpTest {
					panic("not implemented")
				} else if dumpScenario != "" {
					// the value is the role name which has it's own service for that role
					var d string
					d, err = cmd.GetTmpDir(scenarioTmpDir)
					if err == nil {
						s, err = holo.LoadService(filepath.Join(d, dumpScenario))
					}
				} else {
					// use default service
					s = service
				}
				if err == nil {
					h, err = s.Load(name)
					if err == nil {
						err = h.Prepare()
					}
				}
				if err != nil {
					return cmd.MakeErrFromErr(c, err)
				}

				if !h.Started() {
					return cmd.MakeErr(c, "No data to dump, chain not yet initialized.")
				}

				dnaHash := h.DNAHash()
				if dumpChain {
					if json {
						dump, _ := h.Chain().JSON()
						fmt.Println(dump)
					} else {
						fmt.Printf("Chain for: %s\n%v", dnaHash, h.Chain())
					}
				}
				if dumpDHT {
					if json {
						dump, _ := h.DHT().JSON()
						fmt.Println(dump)
					} else {
						fmt.Printf("DHT for: %s\n%v", dnaHash, h.DHT().String())
					}
				}

				return nil
			},
		},
	}

	app.Before = func(c *cli.Context) error {

		lastRunContext = c

		var err error

		if port != "" {
			err = os.Setenv("HOLOCHAINCONFIG_PORT", port)
			if err != nil {
				return err
			}
		}
		if mdns != false {
			err = os.Setenv("HOLOCHAINCONFIG_ENABLEMDNS", "true")
			if err != nil {
				return err
			}
		}
		if nonatupnp == false {
			err = os.Setenv("HOLOCHAINCONFIG_ENABLENATUPNP", "true")
			if err != nil {
				return err
			}
		}
		if logPrefix != "" {
			os.Setenv("HCLOG_PREFIX", logPrefix)
			if err != nil {
				return err
			}
		}
		if bootstrapServer != "" {
			os.Setenv("HOLOCHAINCONFIG_BOOTSTRAP", bootstrapServer)
			if err != nil {
				return err
			}
		}

		holo.Debugf("args:%v\n", c.Args())

		// hcdev always enables the app debugging, and the -debug flag enables the holochain debugging
		os.Setenv("HCLOG_APP_ENABLE", "1")
		if debug {
			os.Setenv("HCLOG_DHT_ENABLE", "1")
			os.Setenv("HCLOG_GOSSIP_ENABLE", "1")
			os.Setenv("HCLOG_DEBUG_ENABLE", "1")
		}
		holo.InitializeHolochain()

		if devPath == "" {
			devPath, err = os.Getwd()
			if err != nil {
				return err
			}
		}
		name = filepath.Base(devPath)

		if cmd.IsAppDir(devPath) == nil {
			appInitialized = true
		}

		if rootPath == "" {
			rootPath = os.Getenv("HOLOPATHDEV")
			if rootPath == "" {
				userPath := sysUser.HomeDir
				rootPath = filepath.Join(userPath, holo.DefaultDirectoryName+"dev")
			}
		}
		identity = getIdentity(agentID, serverID)
		if !holo.IsInitialized(rootPath) {
			service, err = holo.Init(rootPath, holo.AgentIdentity(identity), holo.MakeTestSeed(identity))
			if err != nil {
				return err
			}
			fmt.Println("Holochain dev service initialized:")
			fmt.Printf("    %s directory created\n", rootPath)
			fmt.Printf("    defaults stored to %s\n", holo.SysFileName)
			fmt.Println("    key-pair generated")
			fmt.Printf("    using %s as default agent identity (stored to %s)\n", identity, holo.AgentFileName)

		} else {
			service, err = holo.LoadService(rootPath)
		}
		return err
	}

	app.Action = func(c *cli.Context) error {
		cli.ShowAppHelp(c)

		return nil
	}
	return

}

func main() {
	app := setupApp()
	err := app.Run(os.Args)
	var stop chan bool
	if keepalive {
		stop = make(chan bool, 1)
	}
	if keepalive && scenarioConfig != nil {
		go func() {
			time.Sleep(time.Second*(scenarioStartDelay+time.Duration(scenarioConfig.Duration)) + time.Second*scenarioStartDelay)
			stop <- true
		}()
	}
	if keepalive {
		<-stop
	}
	if verbose {
		fmt.Printf("hcdev complete!\n")
	}
	if err != nil {
		fmt.Printf("Error: %v\n", err)
		os.Exit(1)
	}
}

func getHolochain(c *cli.Context, service *holo.Service, identity string) (h *holo.Holochain, bridgeApps []holo.BridgeApp, err error) {
	// clear out the previous chain data that was copied from the last test/run
	err = os.RemoveAll(filepath.Join(rootPath, name))
	if err != nil {
		return
	}
	var agent holo.Agent
	agent, err = holo.LoadAgent(rootPath)
	if err != nil {
		return
	}

	if identity != "" {
		holo.SetAgentIdentity(agent, holo.AgentIdentity(identity))
	}

	bridgeApps, err = getBridgedApps(service, agent)
	if err != nil {
		return
	}

	fmt.Printf("Copying chain to: %s\n", rootPath)
	h, err = service.Clone(devPath, filepath.Join(rootPath, name), agent, holo.CloneWithSameUUID, holo.InitializeDB)
	if err != nil {
		return
	}
	h.Close()

	h, err = service.Load(name)
	if err != nil {
		return
	}
	if verbose {
		fmt.Printf("Identity: %s\n", h.Agent().Identity())
		fmt.Printf("NodeID: %s\n", h.NodeIDStr())
	}
	return
}

// BridgeSpec describes an app to be bridged for dev
type BridgeSpec struct {
	Path                  string // path to the app to bridge to/from
	Side                  int    // what side of the bridge the dev app is
	BridgeGenesisDataFrom string // genesis data for the from side
	BridgeGenesisDataTo   string // genesis data for the to side
	Port                  string // only used if side == BridgeTo
	BridgeZome            string // only used if side == BridgeFrom
}

// getBridgedApps builds up an array of bridged apps based on the dev values for bridging
func getBridgedApps(service *holo.Service, agent holo.Agent) (bridgedApps []holo.BridgeApp, err error) {
	if bridgeSpecsFile == "_" {
		return
	}
	var specs []BridgeSpec
	specs, err = loadBridgeSpecs()
	if err != nil {
		return
	}
	for _, spec := range specs {
		var h *holo.Holochain
		h, err = setupBridgeApp(service, agent, spec.Path, spec.Side)
		if err != nil {
			return
		}
		if spec.Port == "" {
			var port int
			port, err = cmd.GetFreePort()
			if err != nil {
				return
			}
			spec.Port = fmt.Sprintf("%d", port)
		}
		bridgedApps = append(bridgedApps,
			holo.BridgeApp{
				H:    h,
				Side: spec.Side,
				BridgeGenesisDataFrom: spec.BridgeGenesisDataFrom,
				BridgeGenesisDataTo:   spec.BridgeGenesisDataTo,
				Port:                  spec.Port,
				BridgeZome:            spec.BridgeZome,
			})
	}
	return
}

// setupBridgeApp clones the bridge app from source and loads it in preparation for actual bridging
func setupBridgeApp(service *holo.Service, agent holo.Agent, path string, side int) (bridgeH *holo.Holochain, err error) {

	bridgeName := filepath.Base(path)

	os.Setenv("HOLOCHAINCONFIG_ENABLEMDNS", "true")
	os.Setenv("HOLOCHAINCONFIG_BOOTSTRAP", "_")
	os.Setenv("HCLOG_PREFIX", bridgeName+":")
	if side == holo.BridgeFrom {
		os.Setenv("HOLOCHAINCONFIG_PORT", "9991")
	} else {
		os.Setenv("HOLOCHAINCONFIG_PORT", "9992")
	}
	fmt.Printf("Copying bridge chain %s to: %s\n", bridgeName, rootPath)
	// cleanup from previous time
	err = os.RemoveAll(filepath.Join(rootPath, bridgeName))
	if err != nil {
		return
	}
	_, err = service.Clone(path, filepath.Join(rootPath, bridgeName), agent, holo.CloneWithSameUUID, holo.InitializeDB)
	if err != nil {
		return
	}

	bridgeH, err = service.Load(bridgeName)
	if err != nil {
		return
	}

	// clear the log prefix for the next load.
	os.Unsetenv("HCLOG_PREFIX")
	return
}

func activate(h *holo.Holochain, port string) (ws *ui.WebServer, err error) {
	fmt.Printf("Serving holochain with DNA hash:%v on port:%s\n", h.DNAHash(), port)
	err = h.Activate()
	if err != nil {
		return
	}
	h.StartBackgroundTasks()
	ws = ui.NewWebServer(h, port)
	ws.Start()
	return
}

func GetLastRunContext() (MutableContext, *cli.Context) {
	return mutableContext, lastRunContext
}

func doClone(s *holo.Service, clonePath, devPath string) (err error) {

	// TODO this is the bogus dev agent, really it should probably be someone else
	agent, err := holo.LoadAgent(rootPath)
	if err != nil {
		return
	}

	_, err = s.Clone(clonePath, devPath, agent, holo.CloneWithSameUUID, holo.SkipInitializeDB)
	if err != nil {
		return
	}
	return
}

<<<<<<< HEAD
func loadBridgeSpecs() (specs []BridgeSpec, err error) {
	if bridgeSpecsFile == "" {
		if holo.FileExists(defaultSpecsFile) {
			bridgeSpecsFile = defaultSpecsFile
		}
	}
	if bridgeSpecsFile != "" {
		err = holo.DecodeFile(&specs, bridgeSpecsFile)
	}
=======
func getHostName(serverID string) (host string) {
	if serverID != "" {
		host = serverID
	} else {
		host, _ = os.Hostname()
	}
	if host == "" {
		host = "example.com"
	}
	return
}

func getIdentity(agentID, serverID string) (identity string) {
	var host, username string
	host = getHostName(serverID)

	if agentID != "" {
		username = agentID
	} else {
		username = sysUser.Username
	}
	if username == "" {
		username = "test"
	}

	identity = username + "@" + host
	return
}

func addRolesToPairs(h *holo.Holochain, scenario string, host string, pairs map[string]string) (err error) {

	var roles []string
	roles, err = holo.GetTestScenarioRoles(h, scenario)
	if err != nil {
		return
	}

	dir := filepath.Join(h.TestPath(), scenario)
	var config *holo.TestConfig
	config, err = holo.LoadTestConfig(dir)
	if err != nil {
		return
	}

	cloneRoles := make(map[string]holo.CloneSpec)
	for _, spec := range config.Clone {
		cloneRoles[spec.Role] = spec
	}

	for _, role := range roles {

		var testSet holo.TestSet
		testSet, err = holo.LoadTestFile(dir, role+".json")
		if err != nil {
			return
		}
		spec, isClone := cloneRoles[role]

		if testSet.Identity != "" {
			if isClone {
				err = fmt.Errorf("can't both clone and specify an identity: role %s", role)
				return
			}
			err = addRoleToPairs(h, role, testSet.Identity, pairs)
		} else {
			if isClone {
				origRole := role
				for i := 0; i < spec.Number; i++ {
					role = fmt.Sprintf("%s.%d", origRole, i)
					err = addRoleToPairs(h, role, fmt.Sprintf("%s@%s", role, host), pairs)
				}
			} else {
				err = addRoleToPairs(h, role, role+"@"+host, pairs)
			}
		}

	}
	return
}
func addRoleToPairs(h *holo.Holochain, role string, id string, pairs map[string]string) (err error) {
	var agent holo.Agent
	agent, err = holo.NewAgent(holo.LibP2P, holo.AgentIdentity(id), holo.MakeTestSeed(id))
	if err != nil {
		return
	}
	var hash string
	_, hash, err = agent.NodeID()
	if err != nil {
		return
	}
	pairs["%"+role+"_str%"] = id
	pairs["%"+role+"_key%"] = hash
>>>>>>> 82486620
	return
}<|MERGE_RESOLUTION|>--- conflicted
+++ resolved
@@ -8,14 +8,6 @@
 import (
 	"bytes"
 	"fmt"
-<<<<<<< HEAD
-	holo "github.com/metacurrency/holochain"
-	. "github.com/metacurrency/holochain/apptest"
-	"github.com/metacurrency/holochain/cmd"
-	"github.com/metacurrency/holochain/ui"
-	"github.com/urfave/cli"
-=======
->>>>>>> 82486620
 	"io/ioutil"
 	"os"
 	"os/exec"
@@ -1091,7 +1083,6 @@
 	return
 }
 
-<<<<<<< HEAD
 func loadBridgeSpecs() (specs []BridgeSpec, err error) {
 	if bridgeSpecsFile == "" {
 		if holo.FileExists(defaultSpecsFile) {
@@ -1101,7 +1092,9 @@
 	if bridgeSpecsFile != "" {
 		err = holo.DecodeFile(&specs, bridgeSpecsFile)
 	}
-=======
+	return
+}
+
 func getHostName(serverID string) (host string) {
 	if serverID != "" {
 		host = serverID
@@ -1194,6 +1187,5 @@
 	}
 	pairs["%"+role+"_str%"] = id
 	pairs["%"+role+"_key%"] = hash
->>>>>>> 82486620
 	return
 }