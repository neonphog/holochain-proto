--- conflicted
+++ resolved
@@ -41,15 +41,9 @@
 var scenarioConfig *holo.TestConfig
 
 // flags for holochain config generation
-<<<<<<< HEAD
 var dhtPort, logPrefix, bootstrapServer string
-var mdns bool
-var nonatupnp bool
-=======
-var port, logPrefix, bootstrapServer string
 var mdns bool = true
 var upnp bool
->>>>>>> e43d9d06
 
 // meta flags for program flow control
 var syncPausePath string
